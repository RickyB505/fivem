#pragma once

#include <state/ServerGameState.h>

#include <array>
#include <bitset>
#include <variant>

#include <boost/type_index.hpp>

namespace fx::sync
{
template<int Id1, int Id2, int Id3>
struct NodeIds
{
	inline static std::tuple<int, int, int> GetIds()
	{
		return { Id1, Id2, Id3 };
	}
};

inline bool shouldRead(SyncParseState& state, const std::tuple<int, int, int>& ids)
{
	if ((std::get<0>(ids) & state.syncType) == 0)
	{
		return false;
	}

	// because we hardcode this sync type to 0 (mA0), we can assume it's not used
	if (std::get<2>(ids) && !(state.objType & std::get<2>(ids)))
	{
		return false;
	}

	if ((std::get<1>(ids) & state.syncType) != 0)
	{
		if (!state.buffer.ReadBit())
		{
			return false;
		}
	}

	return true;
}

inline bool shouldWrite(SyncUnparseState& state, const std::tuple<int, int, int>& ids, bool defaultValue = true)
{
	if ((std::get<0>(ids) & state.syncType) == 0)
	{
		return false;
	}

	// because we hardcode this sync type to 0 (mA0), we can assume it's not used
	if (std::get<2>(ids) && !(state.objType & std::get<2>(ids)))
	{
		return false;
	}

	if ((std::get<1>(ids) & state.syncType) != 0)
	{
		state.buffer.WriteBit(defaultValue);

		return defaultValue;
	}

	return true;
}

// from https://stackoverflow.com/a/26902803
template<class F, class...Ts, std::size_t...Is>
void for_each_in_tuple(std::tuple<Ts...> & tuple, F func, std::index_sequence<Is...>) {
	using expander = int[];
	(void)expander {
		0, ((void)func(std::get<Is>(tuple)), 0)...
	};
}

template<class F, class...Ts>
void for_each_in_tuple(std::tuple<Ts...> & tuple, F func) {
	for_each_in_tuple(tuple, func, std::make_index_sequence<sizeof...(Ts)>());
}

template<class... TChildren>
struct ChildList
{

};

template<typename T, typename... TRest>
struct ChildList<T, TRest...>
{
	T first;
	ChildList<TRest...> rest;
};

template<typename T>
struct ChildList<T>
{
	T first;
};

template<typename T>
struct ChildListInfo
{

};

template<typename... TChildren>
struct ChildListInfo<ChildList<TChildren...>>
{
	static constexpr size_t Size = sizeof...(TChildren);
};

template<size_t I, typename T>
struct ChildListElement;

template<size_t I, typename T, typename... TChildren>
struct ChildListElement<I, ChildList<T, TChildren...>>
	: ChildListElement<I - 1, ChildList<TChildren...>>
{
};

template<typename T, typename... TChildren>
struct ChildListElement<0, ChildList<T, TChildren...>>
{
	using Type = T;
};

template<size_t I>
struct ChildListGetter
{
	template<typename... TChildren>
	static inline auto& Get(ChildList<TChildren...>& list)
	{
		return ChildListGetter<I - 1>::Get(list.rest);
	}

	template<typename TList>
	static inline constexpr size_t GetOffset(size_t offset = 0)
	{
		return ChildListGetter<I - 1>::template GetOffset<decltype(TList::rest)>(
			offset + offsetof(TList, rest)
		);
	}
};

template<>
struct ChildListGetter<0>
{
	template<typename... TChildren>
	static inline auto& Get(ChildList<TChildren...>& list)
	{
		return list.first;
	}

	template<typename TList>
	static inline constexpr size_t GetOffset(size_t offset = 0)
	{
		return offset +
			offsetof(TList, first);
	}
};

template<typename TTuple>
struct Foreacher
{
	template<typename TFn, size_t I = 0>
	static inline std::enable_if_t<(I == ChildListInfo<TTuple>::Size)> for_each_in_tuple(TTuple& tuple, const TFn& fn)
	{

	}

	template<typename TFn, size_t I = 0>
	static inline std::enable_if_t<(I != ChildListInfo<TTuple>::Size)> for_each_in_tuple(TTuple& tuple, const TFn& fn)
	{
		fn(ChildListGetter<I>::Get(tuple));

		for_each_in_tuple<TFn, I + 1>(tuple, fn);
	}
};

template<typename TIds, typename... TChildren>
struct ParentNode : public NodeBase
{
	ChildList<TChildren...> children;

	template<typename TData>
	inline static constexpr size_t GetOffsetOf()
	{
		return LoopChildren<TData>();
	}

	template<typename TData, size_t I = 0>
	inline static constexpr std::enable_if_t<I == sizeof...(TChildren), size_t> LoopChildren()
	{
		return 0;
	}

	template<typename TData, size_t I = 0>
	inline static constexpr std::enable_if_t<I != sizeof...(TChildren), size_t> LoopChildren()
	{
		size_t offset = ChildListElement<I, decltype(children)>::Type::template GetOffsetOf<TData>();

		if (offset != 0)
		{
			constexpr size_t elemOff = ChildListGetter<I>::template GetOffset<decltype(children)>();

			return offset + elemOff + offsetof(ParentNode, children);
		}

		return LoopChildren<TData, I + 1>();
	}

	virtual bool Parse(SyncParseState& state) final override
	{
		if (shouldRead(state, TIds::GetIds()))
		{
			Foreacher<decltype(children)>::for_each_in_tuple(children, [&](auto& child)
			{
				child.Parse(state);
			});
		}

		return true;
	}

	virtual bool Unparse(SyncUnparseState& state) final override
	{
		bool should = false;

		if (shouldWrite(state, TIds::GetIds()))
		{
			Foreacher<decltype(children)>::for_each_in_tuple(children, [&](auto& child)
			{
				bool thisShould = child.Unparse(state);

				should = should || thisShould;
			});
		}

		return should;
	}

	virtual bool Visit(const SyncTreeVisitor& visitor) final override
	{
		visitor(*this);

		Foreacher<decltype(children)>::for_each_in_tuple(children, [&](auto& child)
		{
			child.Visit(visitor);
		});

		return true;
	}
};

template<typename TIds, typename TNode, typename = void>
struct NodeWrapper : public NodeBase
{
	std::array<uint8_t, 1024> data;
	uint32_t length;

	TNode node;

	NodeWrapper()
		: length(0)
	{
		ackedPlayers.set();
	}
	
	template<typename TData>
	inline static constexpr size_t GetOffsetOf()
	{
		if constexpr (std::is_same_v<TNode, TData>)
		{
			return offsetof(NodeWrapper, node);
		}

		return 0;
	}

	virtual bool Parse(SyncParseState& state) final override
	{
		/*auto isWrite = state.buffer.ReadBit();

		if (!isWrite)
		{
			return true;
		}*/

		auto curBit = state.buffer.GetCurrentBit();

		if (shouldRead(state, TIds::GetIds()))
		{
			// read into data array
			auto length = state.buffer.Read<uint32_t>(13);
			auto endBit = state.buffer.GetCurrentBit();

			auto leftoverLength = length;

			auto oldData = data;

			this->length = leftoverLength;
			state.buffer.ReadBits(data.data(), std::min(uint32_t(data.size() * 8), leftoverLength));

			state.buffer.SetCurrentBit(endBit);

			// parse
			node.Parse(state);

			//if (memcmp(oldData.data(), data.data(), data.size()) != 0)
			{
				//trace("resetting acks on node %s\n", boost::typeindex::type_id<TNode>().pretty_name());
				frameIndex = state.frameIndex;

				if (frameIndex > state.entity->lastFrameIndex)
				{
					state.entity->lastFrameIndex = frameIndex;
				}

				ackedPlayers.reset();
			}

			state.buffer.SetCurrentBit(endBit + length);
		}

		return true;
	}

	virtual bool Unparse(SyncUnparseState& state) final override
	{
		bool hasData = (length > 0);

		// do we even want to write?
		bool couldWrite = false;

		// we can only write if we have data
		if (hasData)
		{
			// if creating, ignore acks
			if (state.syncType == 1)
			{
				couldWrite = true;
			}
			// otherwise, we only want to write if the player hasn't acked
			else if (!ackedPlayers.test(state.client->GetSlotId()))
			{
				couldWrite = true;
			}
		}

		// enable this for boundary checks
		//state.buffer.Write(8, 0x5A);

		if (shouldWrite(state, TIds::GetIds(), couldWrite))
		{
			state.buffer.WriteBits(data.data(), length);

			return true;
		}

		return false;
	}

	virtual bool Visit(const SyncTreeVisitor& visitor) final override
	{
		visitor(*this);

		return true;
	}
};

struct CVehicleCreationDataNode
{
	uint32_t m_model;
	ePopType m_popType;

	bool Parse(SyncParseState& state)
	{
		uint32_t model = state.buffer.Read<uint32_t>(32);
		m_model = model;

		uint8_t popType = state.buffer.Read<uint8_t>(4);
		m_popType = (ePopType)popType;

		auto randomSeed = state.buffer.Read<int>(16);

		if (m_popType - 6 <= 1)
		{
			bool carBudget = state.buffer.ReadBit();
		}

		int maxHealth = state.buffer.Read<int>(19);
		int vehicleStatus = state.buffer.Read<int>(3);

		auto time = state.buffer.Read<uint32_t>(32);

		bool needsToBeHotwired = state.buffer.ReadBit();
		bool tyresDontBurst = state.buffer.ReadBit();
		bool unk5 = state.buffer.ReadBit();

		return true;
	}
};

struct CAutomobileCreationDataNode { bool Parse(SyncParseState& state) { return true; } };
struct CGlobalFlagsDataNode { bool Parse(SyncParseState& state) { return true; } };
struct CDynamicEntityGameStateDataNode { bool Parse(SyncParseState& state) { return true; } };
struct CPhysicalGameStateDataNode { bool Parse(SyncParseState& state) { return true; } };

struct CVehicleGameStateDataNode
{
	CVehicleGameStateNodeData data;

	bool Parse(SyncParseState& state)
	{
		int radioStation = state.buffer.Read<int>(6);
		state.entity->data["radioStation"] = radioStation;

		bool unk1 = state.buffer.ReadBit();

		int isEngineOn = state.buffer.ReadBit();
		state.entity->data["isEngineOn"] = isEngineOn;

		int isEngineStarting = state.buffer.ReadBit();
		state.entity->data["isEngineStarting"] = isEngineStarting;

		bool unk4 = state.buffer.ReadBit();

		int handbrake = state.buffer.ReadBit();
		state.entity->data["handbrake"] = handbrake;

		bool unk6 = state.buffer.ReadBit();
		bool unk7 = state.buffer.ReadBit();
		int unk8 = state.buffer.ReadBit();
		state.entity->data["unk8"] = unk8;

		if (!unk8)
		{
			int defaultHeadlights = state.buffer.ReadBit();
			state.entity->data["defaultHeadlights"] = defaultHeadlights;

			if (!defaultHeadlights)
			{
				// NOTE: Even if xenon lights are not enabled, this will still work.
				int headlightsColour = state.buffer.Read<int>(8);
				state.entity->data["headlightsColour"] = headlightsColour;
			}

			int sirenOn = state.buffer.ReadBit();
			state.entity->data["sirenOn"] = sirenOn;

			bool unk12 = state.buffer.ReadBit();

			if (unk12)
			{
				bool unk13 = state.buffer.ReadBit();
			}

			bool unk14 = state.buffer.ReadBit();
			int unk15 = state.buffer.ReadBit();
			state.entity->data["unk15"] = unk15;

			if (unk15)
			{
				uint8_t lockStatus = state.buffer.Read<uint8_t>(5);
				state.entity->data["lockStatus"] = lockStatus;

				auto unk17 = state.buffer.Read<int>(7);
				auto unbreakableDoors = state.buffer.Read<int>(7);

				auto doorsOpen = state.buffer.Read<int>(7);
				state.entity->data["doorsOpen"] = doorsOpen;

				int v20 = 0;
				do
				{
					if (1 << v20 & doorsOpen)
					{
						auto doorPosition = state.buffer.Read<int>(4); // Status 0->7 7 == completely open
						state.entity->data["doorPosition" + v20] = doorPosition;
					}
					v20++;
				} while (v20 < 7);

				auto unk21 = state.buffer.Read<int>(8);

				int v22 = 0;
				do
				{
					if (1 << v22 & unk21)
					{
						auto unk22 = state.buffer.Read<int>(5);
					}
					v22++;
				} while (v22 < 7);
			}

			bool anyWindowsOpen = state.buffer.ReadBit();

			if (anyWindowsOpen)
			{
				auto openWindows = state.buffer.Read<int>(6);
			}

			bool unk25 = state.buffer.ReadBit();
			bool unk26 = state.buffer.ReadBit();
			bool noLongerNeeded = state.buffer.ReadBit();
			bool unk28 = state.buffer.ReadBit();
			bool unk29 = state.buffer.ReadBit();
			bool unk30 = state.buffer.ReadBit();
			bool unk31 = state.buffer.ReadBit();

			if (unk31)
			{
				float unk32 = state.buffer.ReadFloat(10, 3000);
			}
		}

		bool unk33 = state.buffer.ReadBit();

		if (unk33)
		{
			uint32_t unk34 = state.buffer.Read<uint32_t>(32);

			short unk35 = state.buffer.Read<short>(13);
		}

		bool unk36 = state.buffer.ReadBit();

		int v15 = 0x0;
		if (unk36)
		{
			v15 = 0x02;
			do
			{
				auto unk37 = state.buffer.Read<short>(13);
				v15--;
			} while (v15);
		}

		bool unk38 = state.buffer.ReadBit();

		if (unk38)
		{
			auto unk39 = state.buffer.Read<short>(13);
		}

		int lightsOn = state.buffer.ReadBit();
		state.entity->data["lightsOn"] = lightsOn;

		int highbeamsOn = state.buffer.ReadBit();
		state.entity->data["highbeamsOn"] = highbeamsOn;

		auto lightState = state.buffer.Read<int>(3); // SetVehicleLights

		bool unk43 = state.buffer.ReadBit();
		bool unk44 = state.buffer.ReadBit();
		bool unk45 = state.buffer.ReadBit();
		bool unk46 = state.buffer.ReadBit();
		bool unk47 = state.buffer.ReadBit();
		bool unk48 = state.buffer.ReadBit();
		auto unk49 = state.buffer.Read<int>(32);
		auto unk50 = state.buffer.Read<int>(3);
		bool unk51 = state.buffer.ReadBit();
		bool unk52 = state.buffer.ReadBit();
		bool unk53 = state.buffer.ReadBit();
		bool unk54 = state.buffer.ReadBit();
		bool unk55 = state.buffer.ReadBit();
		bool unk56 = state.buffer.ReadBit();
		bool unk57 = state.buffer.ReadBit();
		bool unk58 = state.buffer.ReadBit();

		int hasLock = state.buffer.ReadBit();
		state.entity->data["hasLock"] = hasLock;

		if (hasLock != v15)
		{
			int lockedPlayers = state.buffer.Read<int>(32);
			state.entity->data["lockedPlayers"] = lockedPlayers;
		}

		bool unk61 = state.buffer.ReadBit();
		int unk62 = state.buffer.ReadBit();

		if (unk62 != v15)
		{
			auto unk62_1 = state.buffer.Read<int>(32);
		}

		bool unk63 = state.buffer.ReadBit();
		bool unk64 = state.buffer.ReadBit();
		int unk65 = state.buffer.ReadBit();

		if (unk65 != v15)
		{
			auto unk66 = state.buffer.ReadFloat(8, 16);
		}

		bool unk67 = state.buffer.ReadBit();
		bool unk68 = state.buffer.ReadBit();

		return true;
	}
};

struct CEntityScriptGameStateDataNode { bool Parse(SyncParseState& state) { return true; } };
struct CPhysicalScriptGameStateDataNode { bool Parse(SyncParseState& state) { return true; } };
struct CVehicleScriptGameStateDataNode { bool Parse(SyncParseState& state) { return true; } };

struct CEntityScriptInfoDataNode
{
	uint32_t m_scriptHash;

	bool Parse(SyncParseState& state)
	{
		auto hasScript = state.buffer.ReadBit();

		if (hasScript) // Has script info
		{
			// deserialize CGameScriptObjInfo

			// -> CGameScriptId
			
			// ---> rage::scriptId
			m_scriptHash = state.buffer.Read<uint32_t>(32);
			// ---> end

			auto timestamp = state.buffer.Read<uint32_t>(32);

			if (state.buffer.ReadBit())
			{
				auto positionHash = state.buffer.Read<uint32_t>(32);
			}

			if (state.buffer.ReadBit())
			{
				auto instanceId = state.buffer.Read<uint32_t>(7);
			}

			// -> end

			auto scriptObjectId = state.buffer.Read<uint32_t>(32);

			auto hostTokenLength = state.buffer.ReadBit() ? 16 : 3;
			auto hostToken = state.buffer.Read<uint32_t>(hostTokenLength);

			// end
		}

		return true;
	}
};

struct CPhysicalAttachDataNode { bool Parse(SyncParseState& state) { return true; } };

struct CVehicleAppearanceDataNode {
	bool Parse(SyncParseState& state)
	{
		int primaryColour = state.buffer.Read<int>(8);
		state.entity->data["primaryColour"] = primaryColour;

		int secondaryColour = state.buffer.Read<int>(8);
		state.entity->data["secondaryColour"] = secondaryColour;

		int pearlColour = state.buffer.Read<int>(8);
		state.entity->data["pearlColour"] = pearlColour;

		int wheelColour = state.buffer.Read<int>(8);
		state.entity->data["wheelColour"] = wheelColour;

		int interiorColour = state.buffer.Read<int>(8);
		state.entity->data["interiorColour"] = interiorColour;

		int dashboardColour = state.buffer.Read<int>(8);
		state.entity->data["dashboardColour"] = dashboardColour;


		int isPrimaryColourRGB = state.buffer.ReadBit();
		state.entity->data["isPrimaryColour"] = isPrimaryColourRGB;

		if (isPrimaryColourRGB)
		{
			int primaryRedColour = state.buffer.Read<int>(8);
			int primaryGreenColour = state.buffer.Read<int>(8);
			int primaryBlueColour = state.buffer.Read<int>(8);

			state.entity->data["primaryRedColour"] = primaryRedColour;
			state.entity->data["primaryGreenColour"] = primaryGreenColour;
			state.entity->data["primaryBlueColour"] = primaryBlueColour;
		}

		int isSecondaryColourRGB = state.buffer.ReadBit();
		state.entity->data["isSecondaryColour"] = isSecondaryColourRGB;

		if (isSecondaryColourRGB)
		{
			int secondaryRedColour = state.buffer.Read<int>(8);
			int secondaryGreenColour = state.buffer.Read<int>(8);
			int secondaryBlueColour = state.buffer.Read<int>(8);

			state.entity->data["secondaryRedColour"] = secondaryRedColour;
			state.entity->data["secondaryGreenColour"] = secondaryGreenColour;
			state.entity->data["secondaryBlueColour"] = secondaryBlueColour;
		}

		int unk0 = state.buffer.Read<int>(8);
		bool unk1 = state.buffer.ReadBit();

		if (unk1)
		{
			int dirtLevel = state.buffer.Read<int>(5);
			state.entity->data["dirtLevel"] = dirtLevel;

			int unkExtra = state.buffer.Read<int>(16);
			
			bool hasCustomLivery = state.buffer.ReadBit();

			if (hasCustomLivery)
			{
				int liveryIndex = state.buffer.Read<int>(5);
				state.entity->data["liveryIndex"] = liveryIndex;
			}
			else
			{
				state.entity->data["liveryIndex"] = -1;
			}

			bool hasCustomRoofLivery = state.buffer.ReadBit();

			if (hasCustomRoofLivery)
			{
				int roofLiveryIndex = state.buffer.Read<int>(5);
				state.entity->data["roofLiveryIndex"] = roofLiveryIndex;
			}
			else
			{
				state.entity->data["roofLiveryIndex"] = -1;
			}
		}
		else
		{
			state.entity->data["dirtLevel"] = 1;
			state.entity->data["liveryIndex"] = -1;
			state.entity->data["roofLiveryIndex"] = -1;
		}

		int hasCustom = state.buffer.Read<int>(2);

		if (hasCustom)
		{
			int v5 = 0;
			do
			{
				bool hasMod = state.buffer.ReadBit();

				if (hasMod)
				{
					int modIndex = state.buffer.Read<int>(32);
				}
				++v5;
			} while (v5 > 0xD);

			bool unk3 = state.buffer.ReadBit();

			if (unk3)
			{
				int unk4 = state.buffer.Read<int>(6); // turbo?
			}

			int wheelChoice = state.buffer.Read<int>(8);
			state.entity->data["wheelChoice"] = wheelChoice;

			int wheelType = state.buffer.Read<int>(4);
			state.entity->data["wheelType"] = wheelType;

			bool unk7 = state.buffer.ReadBit();

			if (unk7)
			{
				int unk8 = state.buffer.Read<int>(8);
			}

			bool hasCustomTires = state.buffer.ReadBit();
			state.entity->data["hasCustomTires"] = hasCustomTires;

			bool unk10 = state.buffer.ReadBit();
		}
		else
		{
			state.entity->data["hasCustomTires"] = false;
			state.entity->data["wheelChoice"] = 0;
			state.entity->data["wheelType"] = 0;
		}

		bool hasWindowTint = state.buffer.ReadBit();

		if (hasWindowTint)
		{
			int windowTintIndex = state.buffer.Read<int>(8);
			state.entity->data["windowTintIndex"] = windowTintIndex;
		}
		else
		{
			state.entity->data["windowTintIndex"] = -1;
		}

		bool hasTyreSmokeColours = state.buffer.ReadBit();

		if (hasTyreSmokeColours)
		{
			int tyreSmokeRedColour = state.buffer.Read<int>(8);
			int tyreSmokeGreenColour = state.buffer.Read<int>(8);
			int tyreSmokeBlueColour = state.buffer.Read<int>(8);

			state.entity->data["tyreSmokeRedColour"] = tyreSmokeRedColour;
			state.entity->data["tyreSmokeGreenColour"] = tyreSmokeGreenColour;
			state.entity->data["tyreSmokeBlueColour"] = tyreSmokeBlueColour;
		}
		else
		{
			state.entity->data["tyreSmokeRedColour"] = 255;
			state.entity->data["tyreSmokeGreenColour"] = 255;
			state.entity->data["tyreSmokeBlueColour"] = 255;
		}

		bool hasPlate = state.buffer.ReadBit();

		for (int i = 0; i < 8; i++)
		{
			if (hasPlate)
			{
				int plateChar = state.buffer.Read<int>(7);
				state.entity->data[fmt::sprintf("plate%d", i)] = plateChar;
			}
			else
			{
				state.entity->data[fmt::sprintf("plate%d", i)] = 32;
			}
		}

		int numberPlateTextIndex = state.buffer.Read<int>(32);
		state.entity->data["numberPlateTextIndex"] = numberPlateTextIndex;

		int unk20 = state.buffer.Read<int>(32);
		bool unk21 = state.buffer.ReadBit();

		if (unk21)
		{
			bool unk22 = state.buffer.ReadBit();

			if (unk22)
			{
				int unk23 = state.buffer.Read<int>(1);
				int unk24 = state.buffer.Read<int>(32);

				bool unk25 = state.buffer.ReadBit();

				if (!unk25)
				{
					int unk26 = state.buffer.Read<int>(3);
				}
			}
			else
			{
				int unk27 = state.buffer.Read<int>(32);
				int unk28 = state.buffer.Read<int>(32);
			}

			// TODO.
		}

		// TODO: neon lights/neon colours ...

		return true;
	}
};

struct CVehicleDamageStatusDataNode { bool Parse(SyncParseState& state) { return true; } };
struct CVehicleComponentReservationDataNode { bool Parse(SyncParseState& state) { return true; } };

struct CVehicleHealthDataNode
{
	bool Parse(SyncParseState& state)
	{
		bool unk0 = state.buffer.ReadBit();
		bool unk1 = state.buffer.ReadBit();
		bool engineDamaged = state.buffer.ReadBit();
		bool petrolTankDamaged = state.buffer.ReadBit();

		if (engineDamaged)
		{
			auto engineHealth = state.buffer.ReadSigned<int>(19);
			state.entity->data["engineHealth"] = engineHealth;
		}
		else
		{
			state.entity->data["engineHealth"] = 1000;
		}

		if (petrolTankDamaged)
		{
			auto petrolTankHealth = state.buffer.ReadSigned<int>(19);
			state.entity->data["petrolTankHealth"] = petrolTankHealth;
		}
		else
		{
			state.entity->data["petrolTankHealth"] = 1000;
		}

		bool tyresFine = state.buffer.ReadBit();
		state.entity->data["tyresFine"] = tyresFine;

		bool unk7 = state.buffer.ReadBit();

		if (!tyresFine || !unk7)
		{
			int totalWheels = state.buffer.Read<int>(4);

			if (!tyresFine)
			{
				for (int i = 0; i < totalWheels; i++)
				{
					bool bursted = state.buffer.ReadBit();
					bool onRim = state.buffer.ReadBit();
					auto unk11 = state.buffer.ReadBit();
					auto unk12 = state.buffer.ReadBit();

					state.entity->data["tyreStatus" + i] = onRim ? 2 : (bursted ? 1 : 0);
				}
			}

			if (!unk7)
			{
				for (int i = 0; i < totalWheels; i++)
				{
					bool unk13 = state.buffer.ReadBit();

					if (unk13)
					{
						int unk14 = state.buffer.Read<int>(10); // Maximum 10000.0
					}
				}
			}
		}

		bool bodyHealthFine = state.buffer.ReadBit();

		if (!bodyHealthFine)
		{
			auto bodyHealth = state.buffer.ReadSigned<int>(19);
			state.entity->data["bodyHealth"] = bodyHealth;
		}
		else
		{
			state.entity->data["bodyHealth"] = 1000;
		}

		bool unk16 = state.buffer.ReadBit();

		if (!unk16)
		{
			auto unk17 = state.buffer.ReadSigned<int>(19);
		}

		bool unk18 = state.buffer.ReadBit();

		if (unk18)
		{
			auto unk19 = state.buffer.ReadBit();
			int lastDamageSource = state.buffer.Read<int>(32);
		}

		int unk21 = state.buffer.Read<int>(4);
		int totalRepairs = state.buffer.Read<int>(4); // maximum 15
		auto unk23 = state.buffer.ReadBit();

		if (unk23)
		{
			int unk24 = state.buffer.Read<int>(64);
		}

		return true;
	}
};

struct CVehicleTaskDataNode { bool Parse(SyncParseState& state) { return true; } };

struct CSectorDataNode
{
	int m_sectorX;
	int m_sectorY;
	int m_sectorZ;

	bool Parse(SyncParseState& state)
	{
		auto sectorX = state.buffer.Read<int>(10);
		auto sectorY = state.buffer.Read<int>(10);
		auto sectorZ = state.buffer.Read<int>(6);

		state.entity->data["sectorX"] = sectorX;
		state.entity->data["sectorY"] = sectorY;
		state.entity->data["sectorZ"] = sectorZ;

		m_sectorX = sectorX;
		m_sectorY = sectorY;
		m_sectorZ = sectorZ;

		state.entity->CalculatePosition();

		return true;
	}
};

struct CSectorPositionDataNode
{
	float m_posX;
	float m_posY;
	float m_posZ;

	bool Parse(SyncParseState& state)
	{
		auto posX = state.buffer.ReadFloat(12, 54.0f);
		auto posY = state.buffer.ReadFloat(12, 54.0f);
		auto posZ = state.buffer.ReadFloat(12, 69.0f);

		state.entity->data["sectorPosX"] = posX;
		state.entity->data["sectorPosY"] = posY;
		state.entity->data["sectorPosZ"] = posZ;

		m_posX = posX;
		m_posY = posY;
		m_posZ = posZ;

		state.entity->CalculatePosition();

		return true;
	}
};

struct CPedCreationDataNode
{
	bool Parse(SyncParseState& state)
	{
		auto isRespawnObjectId = state.buffer.ReadBit();
		auto respawnFlaggedForRemoval = state.buffer.ReadBit();

		auto popType = state.buffer.Read<int>(4);
		auto model = state.buffer.Read<int>(32);

		auto randomSeed = state.buffer.Read<int>(16);
		auto inVehicle = state.buffer.ReadBit();
		auto unkVal = state.buffer.Read<int>(32);

		uint16_t vehicleId = 0;
		int vehicleSeat = 0;

		if (inVehicle)
		{
			vehicleId = state.buffer.Read<int>(13);
			vehicleSeat = state.buffer.Read<int>(5);
		}

		auto hasProp = state.buffer.ReadBit();

		if (hasProp)
		{
			auto prop = state.buffer.Read<int>(32);
		}

		auto isStanding = state.buffer.ReadBit();
		auto hasAttDamageToPlayer = state.buffer.ReadBit();

		if (hasAttDamageToPlayer)
		{
			auto attributeDamageToPlayer = state.buffer.Read<int>(5);
		}

		auto maxHealth = state.buffer.Read<int>(13);
		auto unkBool = state.buffer.ReadBit();

		return true;
	}
};

struct CPedGameStateDataNode
{
	CPedGameStateNodeData data;

	bool Parse(SyncParseState& state)
	{
		auto bool1 = state.buffer.ReadBit();
		auto bool2 = state.buffer.ReadBit();
		auto bool3 = state.buffer.ReadBit();
		auto bool4 = state.buffer.ReadBit();
		auto bool5 = state.buffer.ReadBit();
		auto bool6 = state.buffer.ReadBit();
		auto arrestState = state.buffer.Read<int>(1);
		auto deathState = state.buffer.Read<int>(2);

		auto hasWeapon = state.buffer.ReadBit();
		int weapon = 0;

		if (hasWeapon)
		{
			weapon = state.buffer.Read<int>(32);
		}

		auto weaponExists = state.buffer.ReadBit();
		auto weaponVisible = state.buffer.ReadBit();
		auto weaponHasAmmo = state.buffer.ReadBit();
		auto weaponAttachLeft = state.buffer.ReadBit();
		auto weaponUnk = state.buffer.ReadBit();

		auto hasTint = state.buffer.ReadBit();

		if (hasTint)
		{
			auto tintIndex = state.buffer.Read<int>(5);
		}

		auto numWeaponComponents = state.buffer.Read<int>(4);

		for (int i = 0; i < numWeaponComponents; i++)
		{
			auto componentHash = state.buffer.Read<int>(32);
		}

		auto numGadgets = state.buffer.Read<int>(2);

		for (int i = 0; i < numGadgets; i++)
		{
			auto gadgetHash = state.buffer.Read<int>(32);
		}

		auto inVehicle = state.buffer.ReadBit();
		uint16_t vehicleId = 0;
		int vehicleSeat = 0;

		if (inVehicle)
		{
			vehicleId = state.buffer.Read<int>(13);

			state.entity->data["curVehicle"] = data.curVehicle = int32_t(vehicleId);
			state.entity->data["curVehicleSeat"] = data.curVehicleSeat = int32_t(-2);

			auto inSeat = state.buffer.ReadBit();

			if (inSeat)
			{
				vehicleSeat = state.buffer.Read<int>(5);
				state.entity->data["curVehicleSeat"] = data.curVehicleSeat = int32_t(vehicleSeat);
			}
			else
			{
				state.entity->data["curVehicle"] = data.curVehicle = -1;
				state.entity->data["curVehicleSeat"] = data.curVehicleSeat = -1;
			}
		}
		else
		{
			state.entity->data["curVehicle"] = data.curVehicle = -1;
			state.entity->data["curVehicleSeat"] = data.curVehicleSeat = -1;
		}

		// TODO

		return true;
	}
};

struct CEntityOrientationDataNode
{
	bool Parse(SyncParseState& state)
	{
		auto rotX = state.buffer.ReadSigned<int>(9) * 0.015625f;
		auto rotY = state.buffer.ReadSigned<int>(9) * 0.015625f;
		auto rotZ = state.buffer.ReadSigned<int>(9) * 0.015625f;

		state.entity->data["rotX"] = rotX;
		state.entity->data["rotY"] = rotY;
		state.entity->data["rotZ"] = rotZ;

		return true;
	}
};

struct CPhysicalVelocityDataNode
{
	bool Parse(SyncParseState& state)
	{
		auto velX = state.buffer.ReadSigned<int>(12) * 0.0625f;
		auto velY = state.buffer.ReadSigned<int>(12) * 0.0625f;
		auto velZ = state.buffer.ReadSigned<int>(12) * 0.0625f;

		state.entity->data["velX"] = velX;
		state.entity->data["velY"] = velY;
		state.entity->data["velZ"] = velZ;

		return true;
	}
};

struct CVehicleAngVelocityDataNode
{
	bool Parse(SyncParseState& state)
	{
		auto hasNoVelocity = state.buffer.ReadBit();

		if (!hasNoVelocity)
		{
			auto velX = state.buffer.ReadSigned<int>(10) * 0.03125f;
			auto velY = state.buffer.ReadSigned<int>(10) * 0.03125f;
			auto velZ = state.buffer.ReadSigned<int>(10) * 0.03125f;

			state.entity->data["angVelX"] = velX;
			state.entity->data["angVelY"] = velY;
			state.entity->data["angVelZ"] = velZ;
		}
		else
		{
			state.entity->data["angVelX"] = 0.0f;
			state.entity->data["angVelY"] = 0.0f;
			state.entity->data["angVelZ"] = 0.0f;

			state.buffer.ReadBit();
		}

		return true;
	}
};

struct CVehicleSteeringDataNode { bool Parse(SyncParseState& state) { return true; } };
struct CVehicleControlDataNode { bool Parse(SyncParseState& state) { return true; } };
struct CVehicleGadgetDataNode { bool Parse(SyncParseState& state) { return true; } };
struct CMigrationDataNode { bool Parse(SyncParseState& state) { return true; } };
struct CPhysicalMigrationDataNode { bool Parse(SyncParseState& state) { return true; } };
struct CPhysicalScriptMigrationDataNode { bool Parse(SyncParseState& state) { return true; } };
struct CVehicleProximityMigrationDataNode { bool Parse(SyncParseState& state) { return true; } };
struct CBikeGameStateDataNode { bool Parse(SyncParseState& state) { return true; } };
struct CBoatGameStateDataNode { bool Parse(SyncParseState& state) { return true; } };
struct CDoorCreationDataNode { bool Parse(SyncParseState& state) { return true; } };
struct CDoorMovementDataNode { bool Parse(SyncParseState& state) { return true; } };
struct CDoorScriptInfoDataNode { bool Parse(SyncParseState& state) { return true; } };
struct CDoorScriptGameStateDataNode { bool Parse(SyncParseState& state) { return true; } };
struct CHeliHealthDataNode { bool Parse(SyncParseState& state) { return true; } };
struct CHeliControlDataNode { bool Parse(SyncParseState& state) { return true; } };

<<<<<<< HEAD
struct CObjectCreationDataNode {
=======
struct CObjectCreationDataNode
{
>>>>>>> 95d3d507
	uint32_t m_model;

	bool Parse(SyncParseState& state)
	{
<<<<<<< HEAD
		/*
			Probably a subsystem ID
			If it's 0 or 2, it's a dummy object
		*/
		int createdBy = state.buffer.Read<int>(5);
		if (createdBy & 0xFFFFFFFD)
		{
			uint32_t model = state.buffer.Read<uint32_t>(32);
			m_model = model;

			bool hasInitPhysics = state.buffer.ReadBit();
			bool scriptGrabbedFromWorld = state.buffer.ReadBit();
			bool noReassign = state.buffer.ReadBit();

			if (scriptGrabbedFromWorld)
			{
				float scriptGrabPosX = state.buffer.ReadSignedFloat(19, 27648.0f);
				float scriptGrabPosY = state.buffer.ReadSignedFloat(19, 27648.0f);
				float scriptGrabPosZ = state.buffer.ReadFloat(19, 4416.0f) - 1700.0f;

				auto scriptGrabRadius = state.buffer.ReadFloat(8, 20); // wrong divisor
			}
		}
		else
		{
			float dummyPosX = state.buffer.ReadSignedFloat(31, 27648.0f);
			float dummyPosY = state.buffer.ReadSignedFloat(31, 27648.0f);
			float dummyPosZ = state.buffer.ReadFloat(31, 4416.0f) - 1700.0f;

			auto playerWantsControl = state.buffer.ReadBit();
			auto unk9 = state.buffer.ReadBit();
			auto unk10 = state.buffer.ReadBit();
			auto unk11 = state.buffer.ReadBit();
			auto unk12 = state.buffer.ReadBit();
			auto unk13 = state.buffer.ReadBit();
			auto unk14 = state.buffer.ReadBit();

			if (unk9)
			{
				auto fragGroupIndex = state.buffer.Read<int>(5);
			}

			auto unk16 = state.buffer.ReadBit();

			if (!unk16)
			{
				auto ownershipToken = state.buffer.Read<int>(10);
				float objectPosX = state.buffer.ReadSignedFloat(19, 27648.0f);
				float objectPosY = state.buffer.ReadSignedFloat(19, 27648.0f);
				float objectPosZ = state.buffer.ReadFloat(19, 4416.0f) - 1700.0f;
				
				auto rotX = state.buffer.ReadSigned<int>(9) * 0.015625f;
				auto rotY = state.buffer.ReadSigned<int>(9) * 0.015625f;
				auto rotZ = state.buffer.ReadSigned<int>(9) * 0.015625f;
			}
		}

		bool unk20 = state.buffer.ReadBit();

		if (unk20)
		{
			auto unk21 = state.buffer.ReadBit();
		}

		bool unk22 = state.buffer.ReadBit();

		if (unk22)
		{
			auto unk23 = state.buffer.Read<int>(16);
		}

		bool unk24 = state.buffer.ReadBit();

=======
		int createdBy = state.buffer.Read<int>(5);

		if (createdBy != 0 && createdBy != 2)
		{
			m_model = state.buffer.Read<uint32_t>(32);
		}
		else
		{
			m_model = 0;
		}

>>>>>>> 95d3d507
		return true;
	}
};

struct CObjectGameStateDataNode { bool Parse(SyncParseState& state) { return true; } };
struct CObjectScriptGameStateDataNode { bool Parse(SyncParseState& state) { return true; } };
struct CPhysicalHealthDataNode { bool Parse(SyncParseState& state) { return true; } };

struct CObjectSectorPosNode
{
	float m_sectorPosX;
	float m_sectorPosY;
	float m_sectorPosZ;

	bool Parse(SyncParseState& state)
	{
		bool highRes = state.buffer.ReadBit();

		int bits = (highRes) ? 20 : 12;

		auto posX = state.buffer.ReadFloat(bits, 54.0f);
		auto posY = state.buffer.ReadFloat(bits, 54.0f);
		auto posZ = state.buffer.ReadFloat(bits, 69.0f);

		state.entity->data["sectorPosX"] = posX;
		state.entity->data["sectorPosY"] = posY;
		state.entity->data["sectorPosZ"] = posZ;

		m_sectorPosX = posX;
		m_sectorPosY = posY;
		m_sectorPosZ = posZ;

		state.entity->CalculatePosition();

		return true;
	}
};

struct CPhysicalAngVelocityDataNode
{
	bool Parse(SyncParseState& state)
	{
		auto velX = state.buffer.ReadSigned<int>(10) * 0.03125f;
		auto velY = state.buffer.ReadSigned<int>(10) * 0.03125f;
		auto velZ = state.buffer.ReadSigned<int>(10) * 0.03125f;

		state.entity->data["angVelX"] = velX;
		state.entity->data["angVelY"] = velY;
		state.entity->data["angVelZ"] = velZ;

		return true;
	}
};
//struct CPedCreationDataNode { bool Parse(SyncParseState& state) { return true; } };
struct CPedScriptCreationDataNode { bool Parse(SyncParseState& state) { return true; } };
//struct CPedGameStateDataNode { bool Parse(SyncParseState& state) { return true; } };
struct CPedComponentReservationDataNode { bool Parse(SyncParseState& state) { return true; } };
struct CPedScriptGameStateDataNode { bool Parse(SyncParseState& state) { return true; } };
struct CPedAttachDataNode { bool Parse(SyncParseState& state) { return true; } };

struct CPedHealthDataNode
{
	bool Parse(SyncParseState& state)
	{
		bool isFine = state.buffer.ReadBit();
		auto maxHealthChanged = state.buffer.ReadBit();

		int maxHealth = 200;

		if (maxHealthChanged)
		{
			maxHealth = state.buffer.Read<int>(13);
		}

		state.entity->data["maxHealth"] = maxHealth;

		if (!isFine)
		{
			int pedHealth = state.buffer.Read<int>(13);
			auto unk4 = state.buffer.ReadBit();
			auto unk5 = state.buffer.ReadBit();

			state.entity->data["health"] = pedHealth;
		}
		else
		{
			state.entity->data["health"] = maxHealth;
		}

		bool noArmour = state.buffer.ReadBit();

		if (!noArmour)
		{
			int pedArmour = state.buffer.Read<int>(13);
			state.entity->data["armour"] = pedArmour;
		}
		else
		{
			state.entity->data["armour"] = 0;
		}

		auto unk8 = state.buffer.ReadBit();

		if (unk8) // unk9 != 0
		{
			auto unk9 = state.buffer.Read<short>(13);
		}

		int causeOfDeath = state.buffer.Read<int>(32);
		state.entity->data["causeOfDeath"] = causeOfDeath;

		int injuredStatus = state.buffer.Read<int>(2); // Change below 150 HP, injured data?

		auto unk13 = state.buffer.ReadBit();

		if (unk13)
		{
			int unk14 = state.buffer.Read<int>(8);
		}

		return true;
	}
};

struct CPedMovementGroupDataNode { bool Parse(SyncParseState& state) { return true; } };
struct CPedAIDataNode { bool Parse(SyncParseState& state) { return true; } };
struct CPedAppearanceDataNode { bool Parse(SyncParseState& state) { return true; } };
struct CPedOrientationDataNode { bool Parse(SyncParseState& state) { return true; } };
struct CPedMovementDataNode { bool Parse(SyncParseState& state) { return true; } };
struct CPedTaskTreeDataNode { bool Parse(SyncParseState& state) { return true; } };
struct CPedTaskSpecificDataNode { bool Parse(SyncParseState& state) { return true; } };

struct CPedSectorPosMapNode
{
	float m_sectorPosX;
	float m_sectorPosY;
	float m_sectorPosZ;

	bool Parse(SyncParseState& state)
	{
		auto posX = state.buffer.ReadFloat(12, 54.0f);
		auto posY = state.buffer.ReadFloat(12, 54.0f);
		auto posZ = state.buffer.ReadFloat(12, 69.0f);

		state.entity->data["sectorPosX"] = posX;
		state.entity->data["sectorPosY"] = posY;
		state.entity->data["sectorPosZ"] = posZ;

		m_sectorPosX = posX;
		m_sectorPosY = posY;
		m_sectorPosZ = posZ;

		state.entity->CalculatePosition();

		// more data follows

		return true;
	}
};

struct CPedSectorPosNavMeshNode { bool Parse(SyncParseState& state) { return true; } };
struct CPedInventoryDataNode { bool Parse(SyncParseState& state) { return true; } };
struct CPedTaskSequenceDataNode { bool Parse(SyncParseState& state) { return true; } };
struct CPickupCreationDataNode { bool Parse(SyncParseState& state) { return true; } };
struct CPickupScriptGameStateNode { bool Parse(SyncParseState& state) { return true; } };
struct CPickupSectorPosNode { bool Parse(SyncParseState& state) { return true; } };
struct CPickupPlacementCreationDataNode { bool Parse(SyncParseState& state) { return true; } };
struct CPickupPlacementStateDataNode { bool Parse(SyncParseState& state) { return true; } };
struct CPlaneGameStateDataNode { bool Parse(SyncParseState& state) { return true; } };
struct CPlaneControlDataNode { bool Parse(SyncParseState& state) { return true; } };
struct CSubmarineGameStateDataNode { bool Parse(SyncParseState& state) { return true; } };
struct CSubmarineControlDataNode { bool Parse(SyncParseState& state) { return true; } };
struct CTrainGameStateDataNode { bool Parse(SyncParseState& state) { return true; } };
struct CPlayerCreationDataNode { bool Parse(SyncParseState& state) { return true; } };
struct CPlayerGameStateDataNode { bool Parse(SyncParseState& state) { return true; } };

struct CPlayerAppearanceDataNode
{
	uint32_t model;

	bool Parse(SyncParseState& state)
	{
		model = state.buffer.Read<uint32_t>(32);

		return true;
	}
};

struct CPlayerPedGroupDataNode { bool Parse(SyncParseState& state) { return true; } };
struct CPlayerAmbientModelStreamingNode { bool Parse(SyncParseState& state) { return true; } };
struct CPlayerGamerDataNode { bool Parse(SyncParseState& state) { return true; } };
struct CPlayerExtendedGameStateNode { bool Parse(SyncParseState& state) { return true; } };

struct CPlayerSectorPosNode
{
	float m_sectorPosX;
	float m_sectorPosY;
	float m_sectorPosZ;

	bool Parse(SyncParseState& state)
	{
		// extra data
		if (state.buffer.ReadBit())
		{
			// unknown fields
			state.buffer.ReadBit();
			state.buffer.ReadBit();

			// is standing on?
			bool isStandingOn = state.buffer.ReadBit();
			if (isStandingOn)
			{
				state.buffer.Read<int>(13); // Standing On
				state.buffer.ReadFloat(12, 16.0f); // Standing On Local Offset X
				state.buffer.ReadFloat(12, 16.0f); // Standing On Local Offset Y
				state.buffer.ReadFloat(9, 4.0f); // Standing On Local Offset Z
			}

			state.entity->data["isStandingOn"] = isStandingOn;
		}

		auto posX = state.buffer.ReadFloat(12, 54.0f);
		auto posY = state.buffer.ReadFloat(12, 54.0f);
		auto posZ = state.buffer.ReadFloat(12, 69.0f);

		state.entity->data["sectorPosX"] = posX;
		state.entity->data["sectorPosY"] = posY;
		state.entity->data["sectorPosZ"] = posZ;

		m_sectorPosX = posX;
		m_sectorPosY = posY;
		m_sectorPosZ = posZ;

		state.entity->CalculatePosition();

		return true;
	}
};

struct CPlayerCameraDataNode
{
	CPlayerCameraNodeData data;

	bool Parse(SyncParseState& state)
	{
		bool freeCamOverride = state.buffer.ReadBit();

		if (freeCamOverride)
		{
			bool unk = state.buffer.ReadBit();

			float freeCamPosX = state.buffer.ReadSignedFloat(19, 27648.0f);
			float freeCamPosY = state.buffer.ReadSignedFloat(19, 27648.0f);
			float freeCamPosZ = state.buffer.ReadFloat(19, 4416.0f) - 1700.0f;

			// 2pi
			float cameraX = state.buffer.ReadSignedFloat(10, 6.2831855f);
			float cameraZ = state.buffer.ReadSignedFloat(10, 6.2831855f);

			state.entity->data["camMode"] = data.camMode = 1;
			state.entity->data["freeCamPosX"] = data.freeCamPosX = freeCamPosX;
			state.entity->data["freeCamPosY"] = data.freeCamPosY = freeCamPosY;
			state.entity->data["freeCamPosZ"] = data.freeCamPosZ = freeCamPosZ;

			state.entity->data["cameraX"] = data.cameraX = cameraX;
			state.entity->data["cameraZ"] = data.cameraZ = cameraZ;
		}
		else
		{
			bool hasPositionOffset = state.buffer.ReadBit();
			state.buffer.ReadBit();

			if (hasPositionOffset)
			{
				float camPosX = state.buffer.ReadSignedFloat(19, 16000.0f);
				float camPosY = state.buffer.ReadSignedFloat(19, 16000.0f);
				float camPosZ = state.buffer.ReadSignedFloat(19, 16000.0f);

				state.entity->data["camMode"] = data.camMode = 2;

				state.entity->data["camOffX"] = data.camOffX = camPosX;
				state.entity->data["camOffY"] = data.camOffY = camPosY;
				state.entity->data["camOffZ"] = data.camOffZ = camPosZ;
			}
			else
			{
				state.entity->data["camMode"] = data.camMode = 0;
			}

			float cameraX = state.buffer.ReadSignedFloat(10, 6.2831855f);
			float cameraZ = state.buffer.ReadSignedFloat(10, 6.2831855f);

			state.entity->data["cameraX"] = data.cameraX = cameraX;
			state.entity->data["cameraZ"] = data.cameraZ = cameraZ;

			// TODO
		}

		// TODO

		return true;
	}
};

struct CPlayerWantedAndLOSDataNode { bool Parse(SyncParseState& state) { return true; } };

template<typename TNode>
struct SyncTree : public SyncTreeBase
{
	TNode root;
	std::mutex mutex;

	template<typename TData>
	inline static constexpr size_t GetOffsetOf()
	{
		auto doff = TNode::template GetOffsetOf<TData>();

		return (doff) ? offsetof(SyncTree, root) + doff : 0;
	}

	template<typename TData>
	inline std::tuple<bool, TData*> GetData()
	{
		constexpr auto offset = GetOffsetOf<TData>();

		if constexpr (offset != 0)
		{
			return { true, (TData*)((uintptr_t)this + offset) };
		}

		return { false, nullptr };
	}

	virtual void GetPosition(float* posOut) override
	{
		auto [hasSdn, secDataNode] = GetData<CSectorDataNode>();
		auto [hasSpdn, secPosDataNode] = GetData<CSectorPositionDataNode>();
		auto [hasPspdn, playerSecPosDataNode] = GetData<CPlayerSectorPosNode>();
		auto [hasOspdn, objectSecPosDataNode] = GetData<CObjectSectorPosNode>();
		auto [hasPspmdn, pedSecPosMapDataNode] = GetData<CPedSectorPosMapNode>();

		auto sectorX = (hasSdn) ? secDataNode->m_sectorX : 512;
		auto sectorY = (hasSdn) ? secDataNode->m_sectorY : 512;
		auto sectorZ = (hasSdn) ? secDataNode->m_sectorZ : 0;

		auto sectorPosX =
			(hasSpdn) ? secPosDataNode->m_posX :
				(hasPspdn) ? playerSecPosDataNode->m_sectorPosX :
					(hasOspdn) ? objectSecPosDataNode->m_sectorPosX :
						(hasPspmdn) ? pedSecPosMapDataNode->m_sectorPosX :
							0.0f;

		auto sectorPosY =
			(hasSpdn) ? secPosDataNode->m_posY :
				(hasPspdn) ? playerSecPosDataNode->m_sectorPosY :
					(hasOspdn) ? objectSecPosDataNode->m_sectorPosY :
						(hasPspmdn) ? pedSecPosMapDataNode->m_sectorPosY :
							0.0f;

		auto sectorPosZ =
			(hasSpdn) ? secPosDataNode->m_posZ :
				(hasPspdn) ? playerSecPosDataNode->m_sectorPosZ :
					(hasOspdn) ? objectSecPosDataNode->m_sectorPosZ :
						(hasPspmdn) ? pedSecPosMapDataNode->m_sectorPosZ :
							0.0f;

		posOut[0] = ((sectorX - 512.0f) * 54.0f) + sectorPosX;
		posOut[1] = ((sectorY - 512.0f) * 54.0f) + sectorPosY;
		posOut[2] = ((sectorZ * 69.0f) + sectorPosZ) - 1700.0f;
	}

	virtual CPlayerCameraNodeData* GetPlayerCamera() override
	{
		auto [hasCdn, cameraNode] = GetData<CPlayerCameraDataNode>();

		return (hasCdn) ? &cameraNode->data : nullptr;
	}

	virtual CPedGameStateNodeData* GetPedGameState() override
	{
		auto[hasPdn, pedNode] = GetData<CPedGameStateDataNode>();

		return (hasPdn) ? &pedNode->data : nullptr;
	}

	virtual CVehicleGameStateNodeData* GetVehicleGameState() override
	{
		auto[hasVdn, vehNode] = GetData<CVehicleGameStateDataNode>();

		return (hasVdn) ? &vehNode->data : nullptr;
	}

	virtual bool GetPopulationType(ePopType* popType) override
	{
		auto[hasVcn, vehCreationNode] = GetData<CVehicleCreationDataNode>();

		if (hasVcn)
		{
			*popType = vehCreationNode->m_popType;
			return true;
		}

		// TODO: non-vehicles

		return false;
	}

	virtual bool GetModelHash(uint32_t* modelHash) override
	{
		auto[hasVcn, vehCreationNode] = GetData<CVehicleCreationDataNode>();

		if (hasVcn)
		{
			*modelHash = vehCreationNode->m_model;
			return true;
		}

		auto[hasPan, playerAppearanceNode] = GetData<CPlayerAppearanceDataNode>();

		if (hasPan)
		{
			*modelHash = playerAppearanceNode->model;
			return true;
		}

		auto[hasOcn, objectCreationNode] = GetData<CObjectCreationDataNode>();

		if (hasOcn)
		{
			*modelHash = objectCreationNode->m_model;
			return true;
		}

		return false;
	}

	virtual bool GetScriptHash(uint32_t* scriptHash) override
	{
		auto[hasSin, scriptInfoNode] = GetData<CEntityScriptInfoDataNode>();

		if (hasSin)
		{
			*scriptHash = scriptInfoNode->m_scriptHash;
			return true;
		}

		return false;
	}
		
	virtual void Parse(SyncParseState& state) final override
	{
		std::unique_lock<std::mutex> lock(mutex);

		//trace("parsing root\n");
		state.objType = 0;

		if (state.syncType == 2 || state.syncType == 4)
		{
			// mA0 flag
			state.objType = state.buffer.ReadBit();
		}

		root.Parse(state);
	}

	virtual bool Unparse(SyncUnparseState& state) final override
	{
		std::unique_lock<std::mutex> lock(mutex);

		state.objType = 0;

		if (state.syncType == 2 || state.syncType == 4)
		{
			state.objType = 1;

			state.buffer.WriteBit(1);
		}

		return root.Unparse(state);
	}

	virtual void Visit(const SyncTreeVisitor& visitor) final override
	{
		std::unique_lock<std::mutex> lock(mutex);

		root.Visit(visitor);
	}
};

using CAutomobileSyncTree = SyncTree<
	ParentNode<
		NodeIds<127, 0, 0>, 
		ParentNode<
			NodeIds<1, 0, 0>, 
			NodeWrapper<NodeIds<1, 0, 0>, CVehicleCreationDataNode>, 
			NodeWrapper<NodeIds<1, 0, 0>, CAutomobileCreationDataNode>
		>, 
		ParentNode<
			NodeIds<127, 127, 0>, 
			ParentNode<
				NodeIds<127, 127, 0>, 
				ParentNode<
					NodeIds<127, 127, 0>, 
					NodeWrapper<NodeIds<127, 127, 0>, CGlobalFlagsDataNode>, 
					NodeWrapper<NodeIds<127, 127, 0>, CDynamicEntityGameStateDataNode>, 
					NodeWrapper<NodeIds<127, 127, 0>, CPhysicalGameStateDataNode>, 
					NodeWrapper<NodeIds<127, 127, 0>, CVehicleGameStateDataNode>
				>, 
				ParentNode<
					NodeIds<127, 127, 1>, 
					NodeWrapper<NodeIds<127, 127, 1>, CEntityScriptGameStateDataNode>, 
					NodeWrapper<NodeIds<127, 127, 1>, CPhysicalScriptGameStateDataNode>, 
					NodeWrapper<NodeIds<127, 127, 1>, CVehicleScriptGameStateDataNode>, 
					NodeWrapper<NodeIds<127, 127, 1>, CEntityScriptInfoDataNode>
				>
			>, 
			NodeWrapper<NodeIds<127, 127, 0>, CPhysicalAttachDataNode>, 
			NodeWrapper<NodeIds<127, 127, 0>, CVehicleAppearanceDataNode>, 
			NodeWrapper<NodeIds<127, 127, 0>, CVehicleDamageStatusDataNode>, 
			NodeWrapper<NodeIds<127, 127, 0>, CVehicleComponentReservationDataNode>, 
			NodeWrapper<NodeIds<127, 127, 0>, CVehicleHealthDataNode>, 
			NodeWrapper<NodeIds<127, 127, 0>, CVehicleTaskDataNode>
		>, 
		ParentNode<
			NodeIds<127, 86, 0>, 
			NodeWrapper<NodeIds<87, 87, 0>, CSectorDataNode>, 
			NodeWrapper<NodeIds<87, 87, 0>, CSectorPositionDataNode>, 
			NodeWrapper<NodeIds<87, 87, 0>, CEntityOrientationDataNode>, 
			NodeWrapper<NodeIds<87, 87, 0>, CPhysicalVelocityDataNode>, 
			NodeWrapper<NodeIds<87, 87, 0>, CVehicleAngVelocityDataNode>, 
			ParentNode<
				NodeIds<127, 86, 0>, 
				NodeWrapper<NodeIds<86, 86, 0>, CVehicleSteeringDataNode>, 
				NodeWrapper<NodeIds<87, 87, 0>, CVehicleControlDataNode>, 
				NodeWrapper<NodeIds<127, 127, 0>, CVehicleGadgetDataNode>
			>
		>, 
		ParentNode<
			NodeIds<4, 0, 0>, 
			NodeWrapper<NodeIds<4, 0, 0>, CMigrationDataNode>, 
			NodeWrapper<NodeIds<4, 0, 0>, CPhysicalMigrationDataNode>, 
			NodeWrapper<NodeIds<4, 0, 1>, CPhysicalScriptMigrationDataNode>, 
			NodeWrapper<NodeIds<4, 0, 0>, CVehicleProximityMigrationDataNode>
		>
	>
>;
using CBikeSyncTree = SyncTree<
	ParentNode<
		NodeIds<127, 0, 0>, 
		ParentNode<
			NodeIds<1, 0, 0>, 
			NodeWrapper<NodeIds<1, 0, 0>, CVehicleCreationDataNode>
		>, 
		ParentNode<
			NodeIds<127, 127, 0>, 
			ParentNode<
				NodeIds<127, 127, 0>, 
				ParentNode<
					NodeIds<127, 127, 0>, 
					NodeWrapper<NodeIds<127, 127, 0>, CGlobalFlagsDataNode>, 
					NodeWrapper<NodeIds<127, 127, 0>, CDynamicEntityGameStateDataNode>, 
					NodeWrapper<NodeIds<127, 127, 0>, CPhysicalGameStateDataNode>, 
					NodeWrapper<NodeIds<127, 127, 0>, CVehicleGameStateDataNode>, 
					NodeWrapper<NodeIds<127, 127, 0>, CBikeGameStateDataNode>
				>, 
				ParentNode<
					NodeIds<127, 127, 1>, 
					NodeWrapper<NodeIds<127, 127, 1>, CEntityScriptGameStateDataNode>, 
					NodeWrapper<NodeIds<127, 127, 1>, CPhysicalScriptGameStateDataNode>, 
					NodeWrapper<NodeIds<127, 127, 1>, CVehicleScriptGameStateDataNode>, 
					NodeWrapper<NodeIds<127, 127, 1>, CEntityScriptInfoDataNode>
				>
			>, 
			NodeWrapper<NodeIds<127, 127, 0>, CPhysicalAttachDataNode>, 
			NodeWrapper<NodeIds<127, 127, 0>, CVehicleAppearanceDataNode>, 
			NodeWrapper<NodeIds<127, 127, 0>, CVehicleDamageStatusDataNode>, 
			NodeWrapper<NodeIds<127, 127, 0>, CVehicleComponentReservationDataNode>, 
			NodeWrapper<NodeIds<127, 127, 0>, CVehicleHealthDataNode>, 
			NodeWrapper<NodeIds<127, 127, 0>, CVehicleTaskDataNode>
		>, 
		ParentNode<
			NodeIds<127, 86, 0>, 
			NodeWrapper<NodeIds<87, 87, 0>, CSectorDataNode>, 
			NodeWrapper<NodeIds<87, 87, 0>, CSectorPositionDataNode>, 
			NodeWrapper<NodeIds<87, 87, 0>, CEntityOrientationDataNode>, 
			NodeWrapper<NodeIds<87, 87, 0>, CPhysicalVelocityDataNode>, 
			NodeWrapper<NodeIds<87, 87, 0>, CVehicleAngVelocityDataNode>, 
			ParentNode<
				NodeIds<127, 86, 0>, 
				NodeWrapper<NodeIds<86, 86, 0>, CVehicleSteeringDataNode>, 
				NodeWrapper<NodeIds<87, 87, 0>, CVehicleControlDataNode>, 
				NodeWrapper<NodeIds<127, 127, 0>, CVehicleGadgetDataNode>
			>
		>, 
		ParentNode<
			NodeIds<4, 0, 0>, 
			NodeWrapper<NodeIds<4, 0, 0>, CMigrationDataNode>, 
			NodeWrapper<NodeIds<4, 0, 0>, CPhysicalMigrationDataNode>, 
			NodeWrapper<NodeIds<4, 0, 1>, CPhysicalScriptMigrationDataNode>, 
			NodeWrapper<NodeIds<4, 0, 0>, CVehicleProximityMigrationDataNode>
		>
	>
>;
using CBoatSyncTree = SyncTree<
	ParentNode<
		NodeIds<127, 0, 0>, 
		ParentNode<
			NodeIds<1, 0, 0>, 
			NodeWrapper<NodeIds<1, 0, 0>, CVehicleCreationDataNode>
		>, 
		ParentNode<
			NodeIds<127, 87, 0>, 
			ParentNode<
				NodeIds<127, 87, 0>, 
				ParentNode<
					NodeIds<127, 87, 0>, 
					NodeWrapper<NodeIds<127, 127, 0>, CGlobalFlagsDataNode>, 
					NodeWrapper<NodeIds<127, 127, 0>, CDynamicEntityGameStateDataNode>, 
					NodeWrapper<NodeIds<127, 127, 0>, CPhysicalGameStateDataNode>, 
					NodeWrapper<NodeIds<127, 127, 0>, CVehicleGameStateDataNode>, 
					NodeWrapper<NodeIds<87, 87, 0>, CBoatGameStateDataNode>
				>, 
				ParentNode<
					NodeIds<127, 127, 1>, 
					NodeWrapper<NodeIds<127, 127, 1>, CEntityScriptGameStateDataNode>, 
					NodeWrapper<NodeIds<127, 127, 1>, CPhysicalScriptGameStateDataNode>, 
					NodeWrapper<NodeIds<127, 127, 1>, CVehicleScriptGameStateDataNode>, 
					NodeWrapper<NodeIds<127, 127, 1>, CEntityScriptInfoDataNode>
				>
			>, 
			NodeWrapper<NodeIds<127, 127, 0>, CPhysicalAttachDataNode>, 
			NodeWrapper<NodeIds<127, 127, 0>, CVehicleAppearanceDataNode>, 
			NodeWrapper<NodeIds<127, 127, 0>, CVehicleDamageStatusDataNode>, 
			NodeWrapper<NodeIds<127, 127, 0>, CVehicleComponentReservationDataNode>, 
			NodeWrapper<NodeIds<127, 127, 0>, CVehicleHealthDataNode>, 
			NodeWrapper<NodeIds<127, 127, 0>, CVehicleTaskDataNode>
		>, 
		ParentNode<
			NodeIds<127, 86, 0>, 
			NodeWrapper<NodeIds<87, 87, 0>, CSectorDataNode>, 
			NodeWrapper<NodeIds<87, 87, 0>, CSectorPositionDataNode>, 
			NodeWrapper<NodeIds<87, 87, 0>, CEntityOrientationDataNode>, 
			NodeWrapper<NodeIds<87, 87, 0>, CPhysicalVelocityDataNode>, 
			NodeWrapper<NodeIds<87, 87, 0>, CVehicleAngVelocityDataNode>, 
			ParentNode<
				NodeIds<127, 86, 0>, 
				NodeWrapper<NodeIds<86, 86, 0>, CVehicleSteeringDataNode>, 
				NodeWrapper<NodeIds<87, 87, 0>, CVehicleControlDataNode>, 
				NodeWrapper<NodeIds<127, 127, 0>, CVehicleGadgetDataNode>
			>
		>, 
		ParentNode<
			NodeIds<4, 0, 0>, 
			NodeWrapper<NodeIds<4, 0, 0>, CMigrationDataNode>, 
			NodeWrapper<NodeIds<4, 0, 0>, CPhysicalMigrationDataNode>, 
			NodeWrapper<NodeIds<4, 0, 1>, CPhysicalScriptMigrationDataNode>, 
			NodeWrapper<NodeIds<4, 0, 0>, CVehicleProximityMigrationDataNode>
		>
	>
>;
using CDoorSyncTree = SyncTree<
	ParentNode<
		NodeIds<127, 0, 0>, 
		ParentNode<
			NodeIds<1, 0, 0>, 
			NodeWrapper<NodeIds<1, 0, 0>, CDoorCreationDataNode>
		>, 
		ParentNode<
			NodeIds<127, 127, 0>, 
			NodeWrapper<NodeIds<127, 127, 0>, CGlobalFlagsDataNode>, 
			NodeWrapper<NodeIds<127, 127, 1>, CDoorScriptInfoDataNode>, 
			NodeWrapper<NodeIds<127, 127, 1>, CDoorScriptGameStateDataNode>
		>, 
		NodeWrapper<NodeIds<86, 86, 0>, CDoorMovementDataNode>, 
		ParentNode<
			NodeIds<4, 0, 0>, 
			NodeWrapper<NodeIds<4, 0, 0>, CMigrationDataNode>, 
			NodeWrapper<NodeIds<4, 0, 1>, CPhysicalScriptMigrationDataNode>
		>
	>
>;
using CHeliSyncTree = SyncTree<
	ParentNode<
		NodeIds<127, 0, 0>, 
		ParentNode<
			NodeIds<1, 0, 0>, 
			NodeWrapper<NodeIds<1, 0, 0>, CVehicleCreationDataNode>, 
			NodeWrapper<NodeIds<1, 0, 0>, CAutomobileCreationDataNode>
		>, 
		ParentNode<
			NodeIds<127, 87, 0>, 
			ParentNode<
				NodeIds<127, 127, 0>, 
				ParentNode<
					NodeIds<127, 127, 0>, 
					NodeWrapper<NodeIds<127, 127, 0>, CGlobalFlagsDataNode>, 
					NodeWrapper<NodeIds<127, 127, 0>, CDynamicEntityGameStateDataNode>, 
					NodeWrapper<NodeIds<127, 127, 0>, CPhysicalGameStateDataNode>, 
					NodeWrapper<NodeIds<127, 127, 0>, CVehicleGameStateDataNode>
				>, 
				ParentNode<
					NodeIds<127, 127, 1>, 
					NodeWrapper<NodeIds<127, 127, 1>, CEntityScriptGameStateDataNode>, 
					NodeWrapper<NodeIds<127, 127, 1>, CPhysicalScriptGameStateDataNode>, 
					NodeWrapper<NodeIds<127, 127, 1>, CVehicleScriptGameStateDataNode>, 
					NodeWrapper<NodeIds<127, 127, 1>, CEntityScriptInfoDataNode>
				>
			>, 
			NodeWrapper<NodeIds<127, 127, 0>, CPhysicalAttachDataNode>, 
			NodeWrapper<NodeIds<127, 127, 0>, CVehicleAppearanceDataNode>, 
			NodeWrapper<NodeIds<127, 127, 0>, CVehicleDamageStatusDataNode>, 
			NodeWrapper<NodeIds<127, 127, 0>, CVehicleComponentReservationDataNode>, 
			NodeWrapper<NodeIds<127, 127, 0>, CVehicleHealthDataNode>, 
			NodeWrapper<NodeIds<127, 127, 0>, CVehicleTaskDataNode>, 
			NodeWrapper<NodeIds<87, 87, 0>, CHeliHealthDataNode>
		>, 
		ParentNode<
			NodeIds<127, 86, 0>, 
			NodeWrapper<NodeIds<87, 87, 0>, CSectorDataNode>, 
			NodeWrapper<NodeIds<87, 87, 0>, CSectorPositionDataNode>, 
			NodeWrapper<NodeIds<87, 87, 0>, CEntityOrientationDataNode>, 
			NodeWrapper<NodeIds<87, 87, 0>, CPhysicalVelocityDataNode>, 
			NodeWrapper<NodeIds<87, 87, 0>, CVehicleAngVelocityDataNode>, 
			ParentNode<
				NodeIds<127, 86, 0>, 
				NodeWrapper<NodeIds<86, 86, 0>, CVehicleSteeringDataNode>, 
				NodeWrapper<NodeIds<87, 87, 0>, CVehicleControlDataNode>, 
				NodeWrapper<NodeIds<127, 127, 0>, CVehicleGadgetDataNode>, 
				NodeWrapper<NodeIds<86, 86, 0>, CHeliControlDataNode>
			>
		>, 
		ParentNode<
			NodeIds<4, 0, 0>, 
			NodeWrapper<NodeIds<4, 0, 0>, CMigrationDataNode>, 
			NodeWrapper<NodeIds<4, 0, 0>, CPhysicalMigrationDataNode>, 
			NodeWrapper<NodeIds<4, 0, 1>, CPhysicalScriptMigrationDataNode>, 
			NodeWrapper<NodeIds<4, 0, 0>, CVehicleProximityMigrationDataNode>
		>
	>
>;
using CObjectSyncTree = SyncTree<
	ParentNode<
		NodeIds<127, 0, 0>, 
		ParentNode<
			NodeIds<1, 0, 0>, 
			NodeWrapper<NodeIds<1, 0, 0>, CObjectCreationDataNode>
		>, 
		ParentNode<
			NodeIds<127, 127, 0>, 
			ParentNode<
				NodeIds<127, 127, 0>, 
				ParentNode<
					NodeIds<127, 127, 0>, 
					NodeWrapper<NodeIds<127, 127, 0>, CGlobalFlagsDataNode>, 
					NodeWrapper<NodeIds<127, 127, 0>, CDynamicEntityGameStateDataNode>, 
					NodeWrapper<NodeIds<127, 127, 0>, CPhysicalGameStateDataNode>, 
					NodeWrapper<NodeIds<127, 127, 0>, CObjectGameStateDataNode>
				>, 
				ParentNode<
					NodeIds<127, 127, 1>, 
					NodeWrapper<NodeIds<127, 127, 1>, CEntityScriptGameStateDataNode>, 
					NodeWrapper<NodeIds<127, 127, 1>, CPhysicalScriptGameStateDataNode>, 
					NodeWrapper<NodeIds<127, 127, 1>, CObjectScriptGameStateDataNode>, 
					NodeWrapper<NodeIds<127, 127, 1>, CEntityScriptInfoDataNode>
				>
			>, 
			NodeWrapper<NodeIds<127, 127, 0>, CPhysicalAttachDataNode>, 
			NodeWrapper<NodeIds<127, 127, 0>, CPhysicalHealthDataNode>
		>, 
		ParentNode<
			NodeIds<87, 87, 0>, 
			NodeWrapper<NodeIds<87, 87, 0>, CSectorDataNode>, 
			NodeWrapper<NodeIds<87, 87, 0>, CObjectSectorPosNode>, 
			NodeWrapper<NodeIds<87, 87, 0>, CEntityOrientationDataNode>, 
			NodeWrapper<NodeIds<87, 87, 0>, CPhysicalVelocityDataNode>, 
			NodeWrapper<NodeIds<87, 87, 0>, CPhysicalAngVelocityDataNode>
		>, 
		ParentNode<
			NodeIds<4, 0, 0>, 
			NodeWrapper<NodeIds<4, 0, 0>, CMigrationDataNode>, 
			NodeWrapper<NodeIds<4, 0, 0>, CPhysicalMigrationDataNode>, 
			NodeWrapper<NodeIds<4, 0, 1>, CPhysicalScriptMigrationDataNode>
		>
	>
>;
using CPedSyncTree = SyncTree<
	ParentNode<
		NodeIds<127, 0, 0>, 
		ParentNode<
			NodeIds<1, 0, 0>, 
			NodeWrapper<NodeIds<1, 0, 0>, CPedCreationDataNode>, 
			NodeWrapper<NodeIds<1, 0, 1>, CPedScriptCreationDataNode>
		>, 
		ParentNode<
			NodeIds<127, 87, 0>, 
			ParentNode<
				NodeIds<127, 127, 0>, 
				ParentNode<
					NodeIds<127, 127, 0>, 
					NodeWrapper<NodeIds<127, 127, 0>, CGlobalFlagsDataNode>, 
					NodeWrapper<NodeIds<127, 127, 0>, CDynamicEntityGameStateDataNode>, 
					NodeWrapper<NodeIds<127, 127, 0>, CPhysicalGameStateDataNode>, 
					NodeWrapper<NodeIds<127, 127, 0>, CPedGameStateDataNode>, 
					NodeWrapper<NodeIds<127, 127, 0>, CPedComponentReservationDataNode>
				>, 
				ParentNode<
					NodeIds<127, 127, 1>, 
					NodeWrapper<NodeIds<127, 127, 1>, CEntityScriptGameStateDataNode>, 
					NodeWrapper<NodeIds<127, 127, 1>, CPhysicalScriptGameStateDataNode>, 
					NodeWrapper<NodeIds<127, 127, 1>, CPedScriptGameStateDataNode>, 
					NodeWrapper<NodeIds<127, 127, 1>, CEntityScriptInfoDataNode>
				>
			>, 
			NodeWrapper<NodeIds<127, 127, 1>, CPedAttachDataNode>, 
			NodeWrapper<NodeIds<127, 127, 0>, CPedHealthDataNode>, 
			NodeWrapper<NodeIds<87, 87, 0>, CPedMovementGroupDataNode>, 
			NodeWrapper<NodeIds<127, 127, 1>, CPedAIDataNode>, 
			NodeWrapper<NodeIds<87, 87, 0>, CPedAppearanceDataNode>
		>, 
		ParentNode<
			NodeIds<127, 87, 0>, 
			NodeWrapper<NodeIds<87, 87, 0>, CPedOrientationDataNode>, 
			NodeWrapper<NodeIds<87, 87, 0>, CPedMovementDataNode>, 
			ParentNode<
				NodeIds<127, 87, 0>, 
				NodeWrapper<NodeIds<127, 127, 0>, CPedTaskTreeDataNode>, 
				NodeWrapper<NodeIds<87, 87, 0>, CPedTaskSpecificDataNode>, 
				NodeWrapper<NodeIds<87, 87, 0>, CPedTaskSpecificDataNode>, 
				NodeWrapper<NodeIds<87, 87, 0>, CPedTaskSpecificDataNode>, 
				NodeWrapper<NodeIds<87, 87, 0>, CPedTaskSpecificDataNode>, 
				NodeWrapper<NodeIds<87, 87, 0>, CPedTaskSpecificDataNode>, 
				NodeWrapper<NodeIds<87, 87, 0>, CPedTaskSpecificDataNode>, 
				NodeWrapper<NodeIds<87, 87, 0>, CPedTaskSpecificDataNode>, 
				NodeWrapper<NodeIds<87, 87, 0>, CPedTaskSpecificDataNode>
			>, 
			NodeWrapper<NodeIds<87, 87, 0>, CSectorDataNode>, 
			NodeWrapper<NodeIds<87, 87, 0>, CPedSectorPosMapNode>, 
			NodeWrapper<NodeIds<87, 87, 0>, CPedSectorPosNavMeshNode>
		>, 
		ParentNode<
			NodeIds<5, 0, 0>, 
			NodeWrapper<NodeIds<4, 0, 0>, CMigrationDataNode>, 
			NodeWrapper<NodeIds<4, 0, 0>, CPhysicalMigrationDataNode>, 
			NodeWrapper<NodeIds<4, 0, 1>, CPhysicalScriptMigrationDataNode>, 
			NodeWrapper<NodeIds<5, 0, 0>, CPedInventoryDataNode>, 
			NodeWrapper<NodeIds<4, 4, 1>, CPedTaskSequenceDataNode>
		>
	>
>;
using CPickupSyncTree = SyncTree<
	ParentNode<
		NodeIds<127, 0, 0>, 
		ParentNode<
			NodeIds<1, 0, 0>, 
			NodeWrapper<NodeIds<1, 0, 0>, CPickupCreationDataNode>
		>, 
		ParentNode<
			NodeIds<127, 127, 0>, 
			ParentNode<
				NodeIds<127, 127, 0>, 
				NodeWrapper<NodeIds<127, 127, 0>, CGlobalFlagsDataNode>, 
				NodeWrapper<NodeIds<127, 127, 0>, CDynamicEntityGameStateDataNode>
			>, 
			ParentNode<
				NodeIds<127, 127, 1>, 
				NodeWrapper<NodeIds<127, 127, 1>, CPickupScriptGameStateNode>, 
				NodeWrapper<NodeIds<127, 127, 1>, CPhysicalGameStateDataNode>, 
				NodeWrapper<NodeIds<127, 127, 1>, CEntityScriptGameStateDataNode>, 
				NodeWrapper<NodeIds<127, 127, 1>, CPhysicalScriptGameStateDataNode>, 
				NodeWrapper<NodeIds<127, 127, 1>, CEntityScriptInfoDataNode>, 
				NodeWrapper<NodeIds<127, 127, 1>, CPhysicalHealthDataNode>
			>, 
			NodeWrapper<NodeIds<127, 127, 1>, CPhysicalAttachDataNode>
		>, 
		ParentNode<
			NodeIds<87, 87, 0>, 
			NodeWrapper<NodeIds<87, 87, 0>, CSectorDataNode>, 
			NodeWrapper<NodeIds<87, 87, 0>, CPickupSectorPosNode>, 
			NodeWrapper<NodeIds<87, 87, 0>, CEntityOrientationDataNode>, 
			NodeWrapper<NodeIds<87, 87, 0>, CPhysicalVelocityDataNode>, 
			NodeWrapper<NodeIds<87, 87, 0>, CPhysicalAngVelocityDataNode>
		>, 
		ParentNode<
			NodeIds<4, 0, 0>, 
			NodeWrapper<NodeIds<4, 0, 0>, CMigrationDataNode>, 
			NodeWrapper<NodeIds<4, 0, 1>, CPhysicalMigrationDataNode>, 
			NodeWrapper<NodeIds<4, 0, 1>, CPhysicalScriptMigrationDataNode>
		>
	>
>;
using CPickupPlacementSyncTree = SyncTree<
	ParentNode<
		NodeIds<127, 0, 0>, 
		NodeWrapper<NodeIds<1, 0, 0>, CPickupPlacementCreationDataNode>, 
		NodeWrapper<NodeIds<4, 0, 0>, CMigrationDataNode>, 
		NodeWrapper<NodeIds<127, 127, 0>, CGlobalFlagsDataNode>, 
		NodeWrapper<NodeIds<127, 127, 0>, CPickupPlacementStateDataNode>
	>
>;
using CPlaneSyncTree = SyncTree<
	ParentNode<
		NodeIds<127, 0, 0>, 
		ParentNode<
			NodeIds<1, 0, 0>, 
			NodeWrapper<NodeIds<1, 0, 0>, CVehicleCreationDataNode>
		>, 
		ParentNode<
			NodeIds<127, 127, 0>, 
			ParentNode<
				NodeIds<127, 127, 0>, 
				ParentNode<
					NodeIds<127, 127, 0>, 
					NodeWrapper<NodeIds<127, 127, 0>, CGlobalFlagsDataNode>, 
					NodeWrapper<NodeIds<127, 127, 0>, CDynamicEntityGameStateDataNode>, 
					NodeWrapper<NodeIds<127, 127, 0>, CPhysicalGameStateDataNode>, 
					NodeWrapper<NodeIds<127, 127, 0>, CVehicleGameStateDataNode>
				>, 
				ParentNode<
					NodeIds<127, 127, 1>, 
					NodeWrapper<NodeIds<127, 127, 1>, CEntityScriptGameStateDataNode>, 
					NodeWrapper<NodeIds<127, 127, 1>, CPhysicalScriptGameStateDataNode>, 
					NodeWrapper<NodeIds<127, 127, 1>, CVehicleScriptGameStateDataNode>, 
					NodeWrapper<NodeIds<127, 127, 1>, CEntityScriptInfoDataNode>
				>
			>, 
			NodeWrapper<NodeIds<127, 127, 0>, CPhysicalAttachDataNode>, 
			NodeWrapper<NodeIds<127, 127, 0>, CVehicleAppearanceDataNode>, 
			NodeWrapper<NodeIds<127, 127, 0>, CVehicleDamageStatusDataNode>, 
			NodeWrapper<NodeIds<127, 127, 0>, CVehicleComponentReservationDataNode>, 
			NodeWrapper<NodeIds<127, 127, 0>, CVehicleHealthDataNode>, 
			NodeWrapper<NodeIds<127, 127, 0>, CVehicleTaskDataNode>, 
			NodeWrapper<NodeIds<127, 127, 0>, CPlaneGameStateDataNode>
		>, 
		ParentNode<
			NodeIds<127, 86, 0>, 
			NodeWrapper<NodeIds<87, 87, 0>, CSectorDataNode>, 
			NodeWrapper<NodeIds<87, 87, 0>, CSectorPositionDataNode>, 
			NodeWrapper<NodeIds<87, 87, 0>, CEntityOrientationDataNode>, 
			NodeWrapper<NodeIds<87, 87, 0>, CPhysicalVelocityDataNode>, 
			NodeWrapper<NodeIds<87, 87, 0>, CVehicleAngVelocityDataNode>, 
			ParentNode<
				NodeIds<127, 86, 0>, 
				NodeWrapper<NodeIds<86, 86, 0>, CVehicleSteeringDataNode>, 
				NodeWrapper<NodeIds<87, 87, 0>, CVehicleControlDataNode>, 
				NodeWrapper<NodeIds<127, 127, 0>, CVehicleGadgetDataNode>, 
				NodeWrapper<NodeIds<86, 86, 0>, CPlaneControlDataNode>
			>
		>, 
		ParentNode<
			NodeIds<4, 0, 0>, 
			NodeWrapper<NodeIds<4, 0, 0>, CMigrationDataNode>, 
			NodeWrapper<NodeIds<4, 0, 0>, CPhysicalMigrationDataNode>, 
			NodeWrapper<NodeIds<4, 0, 1>, CPhysicalScriptMigrationDataNode>, 
			NodeWrapper<NodeIds<4, 0, 0>, CVehicleProximityMigrationDataNode>
		>
	>
>;
using CSubmarineSyncTree = SyncTree<
	ParentNode<
		NodeIds<127, 0, 0>, 
		ParentNode<
			NodeIds<1, 0, 0>, 
			NodeWrapper<NodeIds<1, 0, 0>, CVehicleCreationDataNode>
		>, 
		ParentNode<
			NodeIds<127, 87, 0>, 
			ParentNode<
				NodeIds<127, 87, 0>, 
				ParentNode<
					NodeIds<127, 87, 0>, 
					NodeWrapper<NodeIds<127, 127, 0>, CGlobalFlagsDataNode>, 
					NodeWrapper<NodeIds<127, 127, 0>, CDynamicEntityGameStateDataNode>, 
					NodeWrapper<NodeIds<127, 127, 0>, CPhysicalGameStateDataNode>, 
					NodeWrapper<NodeIds<127, 127, 0>, CVehicleGameStateDataNode>, 
					NodeWrapper<NodeIds<87, 87, 0>, CSubmarineGameStateDataNode>
				>, 
				ParentNode<
					NodeIds<127, 127, 1>, 
					NodeWrapper<NodeIds<127, 127, 1>, CEntityScriptGameStateDataNode>, 
					NodeWrapper<NodeIds<127, 127, 1>, CPhysicalScriptGameStateDataNode>, 
					NodeWrapper<NodeIds<127, 127, 1>, CVehicleScriptGameStateDataNode>, 
					NodeWrapper<NodeIds<127, 127, 1>, CEntityScriptInfoDataNode>
				>
			>, 
			NodeWrapper<NodeIds<127, 127, 0>, CPhysicalAttachDataNode>, 
			NodeWrapper<NodeIds<127, 127, 0>, CVehicleAppearanceDataNode>, 
			NodeWrapper<NodeIds<127, 127, 0>, CVehicleDamageStatusDataNode>, 
			NodeWrapper<NodeIds<127, 127, 0>, CVehicleComponentReservationDataNode>, 
			NodeWrapper<NodeIds<127, 127, 0>, CVehicleHealthDataNode>, 
			NodeWrapper<NodeIds<127, 127, 0>, CVehicleTaskDataNode>
		>, 
		ParentNode<
			NodeIds<127, 86, 0>, 
			NodeWrapper<NodeIds<87, 87, 0>, CSectorDataNode>, 
			NodeWrapper<NodeIds<87, 87, 0>, CSectorPositionDataNode>, 
			NodeWrapper<NodeIds<87, 87, 0>, CEntityOrientationDataNode>, 
			NodeWrapper<NodeIds<87, 87, 0>, CPhysicalVelocityDataNode>, 
			NodeWrapper<NodeIds<87, 87, 0>, CVehicleAngVelocityDataNode>, 
			ParentNode<
				NodeIds<127, 86, 0>, 
				NodeWrapper<NodeIds<86, 86, 0>, CVehicleSteeringDataNode>, 
				NodeWrapper<NodeIds<87, 87, 0>, CVehicleControlDataNode>, 
				NodeWrapper<NodeIds<127, 127, 0>, CVehicleGadgetDataNode>, 
				NodeWrapper<NodeIds<86, 86, 0>, CSubmarineControlDataNode>
			>
		>, 
		ParentNode<
			NodeIds<4, 0, 0>, 
			NodeWrapper<NodeIds<4, 0, 0>, CMigrationDataNode>, 
			NodeWrapper<NodeIds<4, 0, 0>, CPhysicalMigrationDataNode>, 
			NodeWrapper<NodeIds<4, 0, 1>, CPhysicalScriptMigrationDataNode>, 
			NodeWrapper<NodeIds<4, 0, 0>, CVehicleProximityMigrationDataNode>
		>
	>
>;
using CPlayerSyncTree = SyncTree<
	ParentNode<
		NodeIds<127, 0, 0>, 
		ParentNode<
			NodeIds<1, 0, 0>, 
			NodeWrapper<NodeIds<1, 0, 0>, CPlayerCreationDataNode>
		>, 
		ParentNode<
			NodeIds<127, 86, 0>, 
			ParentNode<
				NodeIds<127, 87, 0>, 
				ParentNode<
					NodeIds<127, 127, 0>, 
					NodeWrapper<NodeIds<127, 127, 0>, CGlobalFlagsDataNode>, 
					NodeWrapper<NodeIds<127, 127, 0>, CDynamicEntityGameStateDataNode>, 
					NodeWrapper<NodeIds<127, 127, 0>, CPhysicalGameStateDataNode>, 
					NodeWrapper<NodeIds<127, 127, 0>, CPedGameStateDataNode>, 
					NodeWrapper<NodeIds<127, 127, 0>, CPedComponentReservationDataNode>
				>, 
				ParentNode<
					NodeIds<127, 87, 0>, 
					NodeWrapper<NodeIds<127, 127, 1>, CEntityScriptGameStateDataNode>, 
					NodeWrapper<NodeIds<87, 87, 0>, CPlayerGameStateDataNode>
				>
			>, 
			NodeWrapper<NodeIds<127, 127, 1>, CPedAttachDataNode>, 
			NodeWrapper<NodeIds<127, 127, 0>, CPedHealthDataNode>, 
			NodeWrapper<NodeIds<87, 87, 0>, CPedMovementGroupDataNode>, 
			NodeWrapper<NodeIds<127, 127, 1>, CPedAIDataNode>, 
			NodeWrapper<NodeIds<87, 87, 0>, CPlayerAppearanceDataNode>, 
			NodeWrapper<NodeIds<86, 86, 0>, CPlayerPedGroupDataNode>, 
			NodeWrapper<NodeIds<86, 86, 0>, CPlayerAmbientModelStreamingNode>, 
			NodeWrapper<NodeIds<86, 86, 0>, CPlayerGamerDataNode>, 
			NodeWrapper<NodeIds<86, 86, 0>, CPlayerExtendedGameStateNode>
		>, 
		ParentNode<
			NodeIds<127, 86, 0>, 
			NodeWrapper<NodeIds<87, 87, 0>, CPedOrientationDataNode>, 
			NodeWrapper<NodeIds<87, 87, 0>, CPedMovementDataNode>, 
			ParentNode<
				NodeIds<127, 87, 0>, 
				NodeWrapper<NodeIds<127, 127, 0>, CPedTaskTreeDataNode>, 
				NodeWrapper<NodeIds<87, 87, 0>, CPedTaskSpecificDataNode>, 
				NodeWrapper<NodeIds<87, 87, 0>, CPedTaskSpecificDataNode>, 
				NodeWrapper<NodeIds<87, 87, 0>, CPedTaskSpecificDataNode>, 
				NodeWrapper<NodeIds<87, 87, 0>, CPedTaskSpecificDataNode>, 
				NodeWrapper<NodeIds<87, 87, 0>, CPedTaskSpecificDataNode>, 
				NodeWrapper<NodeIds<87, 87, 0>, CPedTaskSpecificDataNode>, 
				NodeWrapper<NodeIds<87, 87, 0>, CPedTaskSpecificDataNode>, 
				NodeWrapper<NodeIds<87, 87, 0>, CPedTaskSpecificDataNode>
			>, 
			NodeWrapper<NodeIds<87, 87, 0>, CSectorDataNode>, 
			NodeWrapper<NodeIds<87, 87, 0>, CPlayerSectorPosNode>, 
			NodeWrapper<NodeIds<86, 86, 0>, CPlayerCameraDataNode>, 
			NodeWrapper<NodeIds<86, 86, 0>, CPlayerWantedAndLOSDataNode>
		>, 
		ParentNode<
			NodeIds<4, 0, 0>, 
			NodeWrapper<NodeIds<4, 0, 0>, CMigrationDataNode>, 
			NodeWrapper<NodeIds<4, 0, 0>, CPhysicalMigrationDataNode>, 
			NodeWrapper<NodeIds<4, 0, 1>, CPhysicalScriptMigrationDataNode>
		>
	>
>;
using CAutomobileSyncTree = SyncTree<
	ParentNode<
		NodeIds<127, 0, 0>, 
		ParentNode<
			NodeIds<1, 0, 0>, 
			NodeWrapper<NodeIds<1, 0, 0>, CVehicleCreationDataNode>, 
			NodeWrapper<NodeIds<1, 0, 0>, CAutomobileCreationDataNode>
		>, 
		ParentNode<
			NodeIds<127, 127, 0>, 
			ParentNode<
				NodeIds<127, 127, 0>, 
				ParentNode<
					NodeIds<127, 127, 0>, 
					NodeWrapper<NodeIds<127, 127, 0>, CGlobalFlagsDataNode>, 
					NodeWrapper<NodeIds<127, 127, 0>, CDynamicEntityGameStateDataNode>, 
					NodeWrapper<NodeIds<127, 127, 0>, CPhysicalGameStateDataNode>, 
					NodeWrapper<NodeIds<127, 127, 0>, CVehicleGameStateDataNode>
				>, 
				ParentNode<
					NodeIds<127, 127, 1>, 
					NodeWrapper<NodeIds<127, 127, 1>, CEntityScriptGameStateDataNode>, 
					NodeWrapper<NodeIds<127, 127, 1>, CPhysicalScriptGameStateDataNode>, 
					NodeWrapper<NodeIds<127, 127, 1>, CVehicleScriptGameStateDataNode>, 
					NodeWrapper<NodeIds<127, 127, 1>, CEntityScriptInfoDataNode>
				>
			>, 
			NodeWrapper<NodeIds<127, 127, 0>, CPhysicalAttachDataNode>, 
			NodeWrapper<NodeIds<127, 127, 0>, CVehicleAppearanceDataNode>, 
			NodeWrapper<NodeIds<127, 127, 0>, CVehicleDamageStatusDataNode>, 
			NodeWrapper<NodeIds<127, 127, 0>, CVehicleComponentReservationDataNode>, 
			NodeWrapper<NodeIds<127, 127, 0>, CVehicleHealthDataNode>, 
			NodeWrapper<NodeIds<127, 127, 0>, CVehicleTaskDataNode>
		>, 
		ParentNode<
			NodeIds<127, 86, 0>, 
			NodeWrapper<NodeIds<87, 87, 0>, CSectorDataNode>, 
			NodeWrapper<NodeIds<87, 87, 0>, CSectorPositionDataNode>, 
			NodeWrapper<NodeIds<87, 87, 0>, CEntityOrientationDataNode>, 
			NodeWrapper<NodeIds<87, 87, 0>, CPhysicalVelocityDataNode>, 
			NodeWrapper<NodeIds<87, 87, 0>, CVehicleAngVelocityDataNode>, 
			ParentNode<
				NodeIds<127, 86, 0>, 
				NodeWrapper<NodeIds<86, 86, 0>, CVehicleSteeringDataNode>, 
				NodeWrapper<NodeIds<87, 87, 0>, CVehicleControlDataNode>, 
				NodeWrapper<NodeIds<127, 127, 0>, CVehicleGadgetDataNode>
			>
		>, 
		ParentNode<
			NodeIds<4, 0, 0>, 
			NodeWrapper<NodeIds<4, 0, 0>, CMigrationDataNode>, 
			NodeWrapper<NodeIds<4, 0, 0>, CPhysicalMigrationDataNode>, 
			NodeWrapper<NodeIds<4, 0, 1>, CPhysicalScriptMigrationDataNode>, 
			NodeWrapper<NodeIds<4, 0, 0>, CVehicleProximityMigrationDataNode>
		>
	>
>;
using CTrainSyncTree = SyncTree<
	ParentNode<
		NodeIds<127, 0, 0>, 
		ParentNode<
			NodeIds<1, 0, 0>, 
			NodeWrapper<NodeIds<1, 0, 0>, CVehicleCreationDataNode>
		>, 
		ParentNode<
			NodeIds<127, 127, 0>, 
			ParentNode<
				NodeIds<127, 127, 0>, 
				ParentNode<
					NodeIds<127, 127, 0>, 
					NodeWrapper<NodeIds<127, 127, 0>, CGlobalFlagsDataNode>, 
					NodeWrapper<NodeIds<127, 127, 0>, CDynamicEntityGameStateDataNode>, 
					NodeWrapper<NodeIds<127, 127, 0>, CPhysicalGameStateDataNode>, 
					NodeWrapper<NodeIds<127, 127, 0>, CVehicleGameStateDataNode>, 
					NodeWrapper<NodeIds<127, 127, 0>, CTrainGameStateDataNode>
				>, 
				ParentNode<
					NodeIds<127, 127, 1>, 
					NodeWrapper<NodeIds<127, 127, 1>, CEntityScriptGameStateDataNode>, 
					NodeWrapper<NodeIds<127, 127, 1>, CPhysicalScriptGameStateDataNode>, 
					NodeWrapper<NodeIds<127, 127, 1>, CVehicleScriptGameStateDataNode>, 
					NodeWrapper<NodeIds<127, 127, 1>, CEntityScriptInfoDataNode>
				>
			>, 
			NodeWrapper<NodeIds<127, 127, 0>, CPhysicalAttachDataNode>, 
			NodeWrapper<NodeIds<127, 127, 0>, CVehicleAppearanceDataNode>, 
			NodeWrapper<NodeIds<127, 127, 0>, CVehicleDamageStatusDataNode>, 
			NodeWrapper<NodeIds<127, 127, 0>, CVehicleComponentReservationDataNode>, 
			NodeWrapper<NodeIds<127, 127, 0>, CVehicleHealthDataNode>, 
			NodeWrapper<NodeIds<127, 127, 0>, CVehicleTaskDataNode>
		>, 
		ParentNode<
			NodeIds<127, 86, 0>, 
			NodeWrapper<NodeIds<87, 87, 0>, CSectorDataNode>, 
			NodeWrapper<NodeIds<87, 87, 0>, CSectorPositionDataNode>, 
			NodeWrapper<NodeIds<87, 87, 0>, CEntityOrientationDataNode>, 
			NodeWrapper<NodeIds<87, 87, 0>, CPhysicalVelocityDataNode>, 
			NodeWrapper<NodeIds<87, 87, 0>, CVehicleAngVelocityDataNode>, 
			ParentNode<
				NodeIds<127, 86, 0>, 
				NodeWrapper<NodeIds<86, 86, 0>, CVehicleSteeringDataNode>, 
				NodeWrapper<NodeIds<87, 87, 0>, CVehicleControlDataNode>, 
				NodeWrapper<NodeIds<127, 127, 0>, CVehicleGadgetDataNode>
			>
		>, 
		ParentNode<
			NodeIds<4, 0, 0>, 
			NodeWrapper<NodeIds<4, 0, 0>, CMigrationDataNode>, 
			NodeWrapper<NodeIds<4, 0, 0>, CPhysicalMigrationDataNode>, 
			NodeWrapper<NodeIds<4, 0, 1>, CPhysicalScriptMigrationDataNode>, 
			NodeWrapper<NodeIds<4, 0, 0>, CVehicleProximityMigrationDataNode>
		>
	>
>;
}<|MERGE_RESOLUTION|>--- conflicted
+++ resolved
@@ -1246,23 +1246,18 @@
 struct CHeliHealthDataNode { bool Parse(SyncParseState& state) { return true; } };
 struct CHeliControlDataNode { bool Parse(SyncParseState& state) { return true; } };
 
-<<<<<<< HEAD
-struct CObjectCreationDataNode {
-=======
 struct CObjectCreationDataNode
 {
->>>>>>> 95d3d507
 	uint32_t m_model;
 
 	bool Parse(SyncParseState& state)
 	{
-<<<<<<< HEAD
 		/*
 			Probably a subsystem ID
 			If it's 0 or 2, it's a dummy object
 		*/
 		int createdBy = state.buffer.Read<int>(5);
-		if (createdBy & 0xFFFFFFFD)
+		if (createdBy != 0 && createdBy != 2)
 		{
 			uint32_t model = state.buffer.Read<uint32_t>(32);
 			m_model = model;
@@ -1330,19 +1325,6 @@
 
 		bool unk24 = state.buffer.ReadBit();
 
-=======
-		int createdBy = state.buffer.Read<int>(5);
-
-		if (createdBy != 0 && createdBy != 2)
-		{
-			m_model = state.buffer.Read<uint32_t>(32);
-		}
-		else
-		{
-			m_model = 0;
-		}
-
->>>>>>> 95d3d507
 		return true;
 	}
 };
