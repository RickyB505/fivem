--- conflicted
+++ resolved
@@ -1,247 +1,245 @@
-import React from "react";
-import { makeAutoObservable, reaction, runInAction } from "mobx";
-import { serverApi } from "shared/api.events";
-import { GameState } from "store/GameState";
-import { ShellPersonality, ShellState } from "store/ShellState";
-import { GameStates } from "backend/game/game-constants";
-import { apiHost } from "utils/apiHost";
-import { LocalStorageValue } from "store/generic/LocalStorageValue";
-import { IFxDKGlue } from 'vs/fxdk/browser/glue';
-import { ShellEvents } from "shell-api/events";
-import { FXCodeImportConfig } from "backend/fxcode/fxcode-types";
-import { fxcodeApi } from "backend/fxcode/fxcode-requests";
-import { ImportConfigDraft } from "./FXCodeImporter/ImportConfigDraft";
-import { NotificationState } from "store/NotificationState";
-import { TaskState } from "store/TaskState";
-import { ShellCommands } from "shell-api/commands";
-import { OpenFlag } from "store/generic/OpenFlag";
-import { Api } from "fxdk/browser/Api";
-import { Project } from "fxdk/project/browser/state/project";
-import { ProjectApi } from "fxdk/project/common/project.api";
-
-const fxcodeRef = React.createRef<HTMLIFrameElement>();
-
-export namespace FXCodeCommands {
-  export const OPEN_IMPORTER_DIALOG = 'fxdk.fxcode.importer.openDialog';
-  export const IMPORT_ALL = 'fxdk.fxcode.importer.importAll';
-  export const IGNORE_IMPORT = 'fxdk.fxcode.importer.ignore';
-}
-
-export interface TheiaProject {
-  name: string,
-  path: string,
-  folders: string[],
-}
-
-export const FXCodeState = new class FXCodeState {
-  private readonly askAboutImport = new LocalStorageValue({
-    key: 'fxcode:askAboutImport',
-    defaultValue: true,
-  });
-
-  public readonly importerDialogState = new OpenFlag(false);
-
-  readonly originUrl = `http://${apiHost.host}:${apiHost.port}`;
-
-  public importConfigDraft: ImportConfigDraft | null = null;
-
-  get ref(): React.RefObject<HTMLIFrameElement> {
-    return fxcodeRef;
-  }
-
-  get container(): HTMLIFrameElement | null {
-    return fxcodeRef.current;
-  }
-
-  get iframeSrc(): string {
-    return `${this.originUrl}/fxcode-root?path=${Project.path.replace(/\\/g, '/')}`;
-  }
-
-  private get glue(): IFxDKGlue | void {
-    const glue = (<any>this.container?.contentWindow)?.fxdkGlue;
-    if (glue) {
-      return glue;
-    } else {
-      return;
-    }
-  }
-
-  constructor() {
-    makeAutoObservable(this);
-
-    ShellCommands.register(FXCodeCommands.OPEN_IMPORTER_DIALOG, async () => {
-      if (!this.importConfigDraft) {
-        await this.loadImportConfig();
-      }
-
-      this.importerDialogState.open();
-    });
-
-    ShellCommands.register(FXCodeCommands.IGNORE_IMPORT, () => {
-      this.importConfigDraft = null;
-      this.askAboutImport.set(false);
-    });
-
-    ShellCommands.register(FXCodeCommands.IMPORT_ALL, this.processImportConfig);
-
-    Api.on(serverApi.bufferedOutput, this.glued((glue, data) => glue.dataService.setBufferedServerOutput(data)));
-    Api.on(serverApi.structuredOutputMessage, this.glued((glue, data) => glue.dataService.receiveStructuredServerMessage(data)));
-    Api.on(serverApi.clearOutput, this.glued((glue) => glue.dataService.clearAllServerOutputs()));
-    Api.on(serverApi.resourceDatas, this.glued((glue, data) => glue.dataService.setServerResourcesData(data)));
-
-    Api.on(ProjectApi.FsEndpoints.entryRenamed, this.glued((glue, { fromEntryPath, toEntryPath }) => glue.emitFileMoved(fromEntryPath, toEntryPath)));
-    Api.on(ProjectApi.FsEndpoints.entryDeleted, this.glued((glue, { entryPath }) => glue.emitFileDeleted(entryPath)));
-
-    ShellEvents.on('fxdk:data', this.glued((glue, data) => glue.dataService.acceptData(data)));
-    ShellEvents.on('game:consoleMessage', this.glued((glue, data) => glue.dataService.receiveStructuredGameMessage(data)));
-    ShellEvents.on('fxdk:clientResourcesData', this.glued((glue, data) => glue.dataService.setClientResourcesData(data)));
-
-    ShellEvents.on('fxcode:ready', () => this.setIsReady(true));
-    ShellEvents.on('fxcode:notReady', () => this.setIsReady(false));
-
-    reaction(
-      () => GameState.launched,
-      (launched) => {
-        if (!launched && this.glue) {
-          this.glue.dataService.clearGameOutput();
-        }
-      },
-    );
-
-    reaction(
-      () => ShellState.personality,
-      (shellPersonality) => {
-        if (this.isReady) {
-          this.setIsActive(shellPersonality === ShellPersonality.MAIN);
-        }
-      },
-    );
-
-    reaction(
-      () => GameState.state,
-      (gameState: GameStates) => {
-        this.setGameState(gameState);
-
-        if (gameState === GameStates.LOADING) {
-          this.openGameView();
-        }
-      },
-    );
-  }
-
-  public isReady = false;
-  setIsReady = (ready: boolean) => {
-    this.isReady = ready;
-
-    if (ready) {
-      this.maybeImportFromVSC();
-
-      this.setIsActive(ShellState.personality === ShellPersonality.MAIN);
-      this.setGameState(GameState.state);
-    }
-  };
-
-  readonly openFile = this.glued((glue, file: string, pinned = false) => glue.openProjectFile(file, pinned));
-
-<<<<<<< HEAD
-  readonly findInFiles = this.glued((glue, entryPath: string) => glue.findInFiles(entryPath));
-=======
-  readonly revealInTerminal = this.glued((glue, entryPath: string) => glue.revealInTerminal(entryPath));
->>>>>>> a06e2bc3
-
-  readonly openGameView = this.glued((glue) => glue.openGameView());
-
-  readonly setIsActive = this.glued((glue, isActive: boolean) => glue.dataService.setFXCodeIsActive(isActive));
-
-  readonly setGameState = this.glued((glue, gameState: GameStates) => glue.dataService.setGameState(gameState));
-
-  readonly installExtensions = this.glued((glue, ids: string[]) => glue.installExtensions(ids));
-
-  public readonly closeImporter = () => {
-    this.importConfigDraft = null;
-    this.askAboutImport.set(false);
-  };
-
-  public readonly processImportConfig = async () => {
-    if (!this.importConfigDraft) {
-      return;
-    }
-
-    this.askAboutImport.set(false);
-
-    const config = this.importConfigDraft.getConfig();
-    const extensionIds = this.importConfigDraft.getExtensionIds();
-
-    this.importConfigDraft = null;
-
-    if (extensionIds.length) {
-      TaskState.wrap('Importing VSCode extensions...', async (task) => {
-        try {
-          await this.installExtensions(extensionIds)
-        } catch (e) {
-          NotificationState.error(`Failed to import some or all VSCode extensions: ${e}`);
-          return
-        }
-
-        NotificationState.info('VSCode extensions imported successfully!');
-      });
-    }
-
-    try {
-      await Api.sendPromise(fxcodeApi.applyImportConfig, config);
-
-      NotificationState.info('Imported settings from VSCode!');
-    } catch (e) {
-      NotificationState.error(`Failed to import settings from VSCode: ${e}`);
-    }
-  };
-
-  private async maybeImportFromVSC() {
-    if (!this.askAboutImport.get()) {
-      return;
-    }
-
-    await this.loadImportConfig();
-
-    NotificationState.info(`Do you want to import settings and extensions from existing VSCode installation?`, {
-      actions: [
-        {
-          id: 'open',
-          label: 'Open import dialog',
-          commandId: FXCodeCommands.OPEN_IMPORTER_DIALOG,
-        },
-        {
-          id: 'importAll',
-          label: 'Import everything',
-          commandId: FXCodeCommands.IMPORT_ALL,
-        },
-        {
-          id: 'ignore',
-          label: `Ignore and don't ask again`,
-          commandId: FXCodeCommands.IGNORE_IMPORT,
-        },
-      ],
-    });
-  }
-
-  private async loadImportConfig() {
-    try {
-      const importConfig = await Api.sendPromise<FXCodeImportConfig | undefined>(fxcodeApi.getImportConfig);
-      if (importConfig) {
-        runInAction(() => {
-          this.importConfigDraft = new ImportConfigDraft(importConfig);
-        });
-      }
-    } catch (e) {
-      console.warn('Failed to load FXCode import config', e);
-    }
-  }
-
-  private glued<Args extends any[], Ret>(fn: (glue: IFxDKGlue, ...args: Args) => Ret): ((...args: Args) => void | Ret) {
-    return (...args: Args) => {
-      if (this.glue) {
-        return fn(this.glue, ...args);
-      }
-    };
-  }
-};
+import React from "react";
+import { makeAutoObservable, reaction, runInAction } from "mobx";
+import { serverApi } from "shared/api.events";
+import { GameState } from "store/GameState";
+import { ShellPersonality, ShellState } from "store/ShellState";
+import { GameStates } from "backend/game/game-constants";
+import { apiHost } from "utils/apiHost";
+import { LocalStorageValue } from "store/generic/LocalStorageValue";
+import { IFxDKGlue } from 'vs/fxdk/browser/glue';
+import { ShellEvents } from "shell-api/events";
+import { FXCodeImportConfig } from "backend/fxcode/fxcode-types";
+import { fxcodeApi } from "backend/fxcode/fxcode-requests";
+import { ImportConfigDraft } from "./FXCodeImporter/ImportConfigDraft";
+import { NotificationState } from "store/NotificationState";
+import { TaskState } from "store/TaskState";
+import { ShellCommands } from "shell-api/commands";
+import { OpenFlag } from "store/generic/OpenFlag";
+import { Api } from "fxdk/browser/Api";
+import { Project } from "fxdk/project/browser/state/project";
+import { ProjectApi } from "fxdk/project/common/project.api";
+
+const fxcodeRef = React.createRef<HTMLIFrameElement>();
+
+export namespace FXCodeCommands {
+  export const OPEN_IMPORTER_DIALOG = 'fxdk.fxcode.importer.openDialog';
+  export const IMPORT_ALL = 'fxdk.fxcode.importer.importAll';
+  export const IGNORE_IMPORT = 'fxdk.fxcode.importer.ignore';
+}
+
+export interface TheiaProject {
+  name: string,
+  path: string,
+  folders: string[],
+}
+
+export const FXCodeState = new class FXCodeState {
+  private readonly askAboutImport = new LocalStorageValue({
+    key: 'fxcode:askAboutImport',
+    defaultValue: true,
+  });
+
+  public readonly importerDialogState = new OpenFlag(false);
+
+  readonly originUrl = `http://${apiHost.host}:${apiHost.port}`;
+
+  public importConfigDraft: ImportConfigDraft | null = null;
+
+  get ref(): React.RefObject<HTMLIFrameElement> {
+    return fxcodeRef;
+  }
+
+  get container(): HTMLIFrameElement | null {
+    return fxcodeRef.current;
+  }
+
+  get iframeSrc(): string {
+    return `${this.originUrl}/fxcode-root?path=${Project.path.replace(/\\/g, '/')}`;
+  }
+
+  private get glue(): IFxDKGlue | void {
+    const glue = (<any>this.container?.contentWindow)?.fxdkGlue;
+    if (glue) {
+      return glue;
+    } else {
+      return;
+    }
+  }
+
+  constructor() {
+    makeAutoObservable(this);
+
+    ShellCommands.register(FXCodeCommands.OPEN_IMPORTER_DIALOG, async () => {
+      if (!this.importConfigDraft) {
+        await this.loadImportConfig();
+      }
+
+      this.importerDialogState.open();
+    });
+
+    ShellCommands.register(FXCodeCommands.IGNORE_IMPORT, () => {
+      this.importConfigDraft = null;
+      this.askAboutImport.set(false);
+    });
+
+    ShellCommands.register(FXCodeCommands.IMPORT_ALL, this.processImportConfig);
+
+    Api.on(serverApi.bufferedOutput, this.glued((glue, data) => glue.dataService.setBufferedServerOutput(data)));
+    Api.on(serverApi.structuredOutputMessage, this.glued((glue, data) => glue.dataService.receiveStructuredServerMessage(data)));
+    Api.on(serverApi.clearOutput, this.glued((glue) => glue.dataService.clearAllServerOutputs()));
+    Api.on(serverApi.resourceDatas, this.glued((glue, data) => glue.dataService.setServerResourcesData(data)));
+
+    Api.on(ProjectApi.FsEndpoints.entryRenamed, this.glued((glue, { fromEntryPath, toEntryPath }) => glue.emitFileMoved(fromEntryPath, toEntryPath)));
+    Api.on(ProjectApi.FsEndpoints.entryDeleted, this.glued((glue, { entryPath }) => glue.emitFileDeleted(entryPath)));
+
+    ShellEvents.on('fxdk:data', this.glued((glue, data) => glue.dataService.acceptData(data)));
+    ShellEvents.on('game:consoleMessage', this.glued((glue, data) => glue.dataService.receiveStructuredGameMessage(data)));
+    ShellEvents.on('fxdk:clientResourcesData', this.glued((glue, data) => glue.dataService.setClientResourcesData(data)));
+
+    ShellEvents.on('fxcode:ready', () => this.setIsReady(true));
+    ShellEvents.on('fxcode:notReady', () => this.setIsReady(false));
+
+    reaction(
+      () => GameState.launched,
+      (launched) => {
+        if (!launched && this.glue) {
+          this.glue.dataService.clearGameOutput();
+        }
+      },
+    );
+
+    reaction(
+      () => ShellState.personality,
+      (shellPersonality) => {
+        if (this.isReady) {
+          this.setIsActive(shellPersonality === ShellPersonality.MAIN);
+        }
+      },
+    );
+
+    reaction(
+      () => GameState.state,
+      (gameState: GameStates) => {
+        this.setGameState(gameState);
+
+        if (gameState === GameStates.LOADING) {
+          this.openGameView();
+        }
+      },
+    );
+  }
+
+  public isReady = false;
+  setIsReady = (ready: boolean) => {
+    this.isReady = ready;
+
+    if (ready) {
+      this.maybeImportFromVSC();
+
+      this.setIsActive(ShellState.personality === ShellPersonality.MAIN);
+      this.setGameState(GameState.state);
+    }
+  };
+
+  readonly openFile = this.glued((glue, file: string, pinned = false) => glue.openProjectFile(file, pinned));
+
+  readonly findInFiles = this.glued((glue, entryPath: string) => glue.findInFiles(entryPath));
+
+  readonly revealInTerminal = this.glued((glue, entryPath: string) => glue.revealInTerminal(entryPath));
+
+  readonly openGameView = this.glued((glue) => glue.openGameView());
+
+  readonly setIsActive = this.glued((glue, isActive: boolean) => glue.dataService.setFXCodeIsActive(isActive));
+
+  readonly setGameState = this.glued((glue, gameState: GameStates) => glue.dataService.setGameState(gameState));
+
+  readonly installExtensions = this.glued((glue, ids: string[]) => glue.installExtensions(ids));
+
+  public readonly closeImporter = () => {
+    this.importConfigDraft = null;
+    this.askAboutImport.set(false);
+  };
+
+  public readonly processImportConfig = async () => {
+    if (!this.importConfigDraft) {
+      return;
+    }
+
+    this.askAboutImport.set(false);
+
+    const config = this.importConfigDraft.getConfig();
+    const extensionIds = this.importConfigDraft.getExtensionIds();
+
+    this.importConfigDraft = null;
+
+    if (extensionIds.length) {
+      TaskState.wrap('Importing VSCode extensions...', async (task) => {
+        try {
+          await this.installExtensions(extensionIds)
+        } catch (e) {
+          NotificationState.error(`Failed to import some or all VSCode extensions: ${e}`);
+          return
+        }
+
+        NotificationState.info('VSCode extensions imported successfully!');
+      });
+    }
+
+    try {
+      await Api.sendPromise(fxcodeApi.applyImportConfig, config);
+
+      NotificationState.info('Imported settings from VSCode!');
+    } catch (e) {
+      NotificationState.error(`Failed to import settings from VSCode: ${e}`);
+    }
+  };
+
+  private async maybeImportFromVSC() {
+    if (!this.askAboutImport.get()) {
+      return;
+    }
+
+    await this.loadImportConfig();
+
+    NotificationState.info(`Do you want to import settings and extensions from existing VSCode installation?`, {
+      actions: [
+        {
+          id: 'open',
+          label: 'Open import dialog',
+          commandId: FXCodeCommands.OPEN_IMPORTER_DIALOG,
+        },
+        {
+          id: 'importAll',
+          label: 'Import everything',
+          commandId: FXCodeCommands.IMPORT_ALL,
+        },
+        {
+          id: 'ignore',
+          label: `Ignore and don't ask again`,
+          commandId: FXCodeCommands.IGNORE_IMPORT,
+        },
+      ],
+    });
+  }
+
+  private async loadImportConfig() {
+    try {
+      const importConfig = await Api.sendPromise<FXCodeImportConfig | undefined>(fxcodeApi.getImportConfig);
+      if (importConfig) {
+        runInAction(() => {
+          this.importConfigDraft = new ImportConfigDraft(importConfig);
+        });
+      }
+    } catch (e) {
+      console.warn('Failed to load FXCode import config', e);
+    }
+  }
+
+  private glued<Args extends any[], Ret>(fn: (glue: IFxDKGlue, ...args: Args) => Ret): ((...args: Args) => void | Ret) {
+    return (...args: Args) => {
+      if (this.glue) {
+        return fn(this.glue, ...args);
+      }
+    };
+  }
+};