import { Language } from 'angular-l10n';

const languages = [
    {
        name: 'en',
        displayName: 'English'
    },
    {
        name: 'fr',
        displayName: 'Français'
    },
    {
        name: 'nl',
        displayName: 'Nederlands'
    },
    {
<<<<<<< HEAD
        name: 'da',
        displayName: 'Dansk'
=======
        name: 'de',
        displayName: 'Deutsch'
>>>>>>> 9c4fbe44
    },
];

export class Languages {
    static toList() {
        return languages.map(({name}) => ({
            code: name,
            dir: 'ltr'
        }));
    }

    static toSettingsOptions() {
        const options: {[code: string]: string} = {};

        for (const lang of languages) {
            options[lang.name] = lang.displayName;
        }

        return options;
    }
}<|MERGE_RESOLUTION|>--- conflicted
+++ resolved
@@ -14,13 +14,12 @@
         displayName: 'Nederlands'
     },
     {
-<<<<<<< HEAD
         name: 'da',
         displayName: 'Dansk'
-=======
+    },
+    {    
         name: 'de',
         displayName: 'Deutsch'
->>>>>>> 9c4fbe44
     },
 ];
 
